--- conflicted
+++ resolved
@@ -909,17 +909,6 @@
       await page.$('button').click();
       expect(await page.evaluate(() => result)).toBe('Clicked');
     }));
-<<<<<<< HEAD
-=======
-    it('should fail to click a missing button', SX(async function() {
-      await page.navigate(PREFIX + '/input/button.html');
-      try {
-        await page.click('button.does-not-exist');
-        fail('Clicking the button did not throw.');
-      } catch (error) {
-        expect(error.message).toBe('No node found for selector: button.does-not-exist');
-      }
-    }));
     // @see https://github.com/GoogleChrome/puppeteer/issues/161
     xit('should not hang with touch-enabled viewports', SX(async function() {
       await page.setViewport(iPhone.viewport);
@@ -927,7 +916,6 @@
       await page.mouse.move(100, 10);
       await page.mouse.up();
     }));
->>>>>>> 4f5cad92
     it('should type into the textarea', SX(async function() {
       await page.navigate(PREFIX + '/input/textarea.html');
       await page.$('textarea').focus();
