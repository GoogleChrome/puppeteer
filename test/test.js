/**
 * Copyright 2017 Google Inc. All rights reserved.
 *
 * Licensed under the Apache License, Version 2.0 (the "License");
 * you may not use this file except in compliance with the License.
 * You may obtain a copy of the License at
 *
 *     http://www.apache.org/licenses/LICENSE-2.0
 *
 * Unless required by applicable law or agreed to in writing, software
 * distributed under the License is distributed on an "AS IS" BASIS,
 * WITHOUT WARRANTIES OR CONDITIONS OF ANY KIND, either express or implied.
 * See the License for the specific language governing permissions and
 * limitations under the License.
 */

const fs = require('fs');
const rm = require('rimraf').sync;
const path = require('path');
const helper = require('../lib/helper');
if (process.env.COVERAGE)
  helper.recordPublicAPICoverage();
const Browser = require('../lib/Browser');
const SimpleServer = require('./server/SimpleServer');
const GoldenUtils = require('./golden-utils');

const GOLDEN_DIR = path.join(__dirname, 'golden');
const OUTPUT_DIR = path.join(__dirname, 'output');

const PORT = 8907;
const PREFIX = 'http://localhost:' + PORT;
const EMPTY_PAGE = PREFIX + '/empty.html';
const HTTPS_PORT = 8908;
const HTTPS_PREFIX = 'https://localhost:' + HTTPS_PORT;

const iPhone = require('../DeviceDescriptors')['iPhone 6'];
const iPhoneLandscape = require('../DeviceDescriptors')['iPhone 6 landscape'];

const headless = (process.env.HEADLESS || 'true').trim().toLowerCase() === 'true';
const slowMo = parseInt((process.env.SLOW_MO || '0').trim(), 10);

if (process.env.DEBUG_TEST || slowMo)
  jasmine.DEFAULT_TIMEOUT_INTERVAL = 1000 * 1000 * 1000;
else
  jasmine.DEFAULT_TIMEOUT_INTERVAL = 10 * 1000;

// Make sure the `npm install` was run after the chromium roll.
{
  const Downloader = require('../utils/ChromiumDownloader');
  const chromiumRevision = require('../package.json').puppeteer.chromium_revision;
  const revisionInfo = Downloader.revisionInfo(Downloader.currentPlatform(), chromiumRevision);
  console.assert(revisionInfo, `Chromium r${chromiumRevision} is not downloaded. Run 'npm install' and try to re-run tests.`);
}

let server;
let httpsServer;
beforeAll(SX(async function() {
  const assetsPath = path.join(__dirname, 'assets');
  server = await SimpleServer.create(assetsPath, PORT);
  httpsServer = await SimpleServer.createHTTPS(assetsPath, HTTPS_PORT);
  if (fs.existsSync(OUTPUT_DIR))
    rm(OUTPUT_DIR);
}));

afterAll(SX(async function() {
  await Promise.all([
    server.stop(),
    httpsServer.stop(),
  ]);
}));

describe('Browser', function() {
  it('Browser.Options.ignoreHTTPSErrors', SX(async function() {
    let browser = new Browser({ignoreHTTPSErrors: true, headless, slowMo, args: ['--no-sandbox']});
    let page = await browser.newPage();
    let error = null;
    let response = null;
    try {
      response = await page.navigate(HTTPS_PREFIX + '/empty.html');
    } catch (e) {
      error = e;
    }
    expect(error).toBe(null);
    expect(response.ok).toBe(true);
    browser.close();
  }));
});

describe('Page', function() {
  let browser;
  let page;

  beforeAll(SX(async function() {
    browser = new Browser({headless, slowMo, args: ['--no-sandbox']});
  }));

  afterAll(SX(async function() {
    browser.close();
  }));

  beforeEach(SX(async function() {
    page = await browser.newPage();
    server.reset();
    httpsServer.reset();
    GoldenUtils.addMatchers(jasmine, GOLDEN_DIR, OUTPUT_DIR);
  }));

  afterEach(SX(async function() {
    await page.close();
  }));

  describe('Browser.version', function() {
    it('should return whether we are in headless', SX(async function() {
      let version = await browser.version();
      expect(version.length).toBeGreaterThan(0);
      expect(version.startsWith('Headless')).toBe(headless);
    }));
  });

  describe('Page.evaluate', function() {
    it('should work', SX(async function() {
      let result = await page.evaluate(() => 7 * 3);
      expect(result).toBe(21);
    }));
    it('should await promise', SX(async function() {
      let result = await page.evaluate(() => Promise.resolve(8 * 7));
      expect(result).toBe(56);
    }));
    it('should work from-inside inPageCallback', SX(async function() {
      // Setup inpage callback, which calls Page.evaluate
      await page.setInPageCallback('callController', async function(a, b) {
        return await page.evaluate((a, b) => a * b, a, b);
      });
      let result = await page.evaluate(async function() {
        return await callController(9, 3);
      });
      expect(result).toBe(27);
    }));
    it('should reject promise with exception', SX(async function() {
      let error = null;
      try {
        await page.evaluate(() => not.existing.object.property);
      } catch (e) {
        error = e;
      }
      expect(error).toBeTruthy();
      expect(error.message).toContain('not is not defined');
    }));
    it('should return complex objects', SX(async function() {
      const object = {foo: 'bar!'};
      let result = await page.evaluate(a => a, object);
      expect(result).not.toBe(object);
      expect(result).toEqual(object);
    }));
    it('should return NaN', SX(async function() {
      let result = await page.evaluate(() => NaN);
      expect(Object.is(result, NaN)).toBe(true);
    }));
    it('should return -0', SX(async function() {
      let result = await page.evaluate(() => -0);
      expect(Object.is(result, -0)).toBe(true);
    }));
    it('should return Infinity', SX(async function() {
      let result = await page.evaluate(() => Infinity);
      expect(Object.is(result, Infinity)).toBe(true);
    }));
    it('should return -Infinity', SX(async function() {
      let result = await page.evaluate(() => -Infinity);
      expect(Object.is(result, -Infinity)).toBe(true);
    }));
    it('should not fail for window object', SX(async function() {
      let result = await page.evaluate(() => window);
      expect(result).toBe('Window');
    }));
    it('should accept a string', SX(async function() {
      let result = await page.evaluate('1 + 2');
      expect(result).toBe(3);
    }));
    it('should accept a string with semi colons', SX(async function() {
      let result = await page.evaluate('1 + 5;');
      expect(result).toBe(6);
    }));
    it('should accept a string with comments', SX(async function() {
      let result = await page.evaluate('2 + 5;\n// do some math!');
      expect(result).toBe(7);
    }));
  });

  describe('Page.injectFile', function() {
    it('should work', SX(async function() {
      const helloPath = path.join(__dirname, 'assets', 'injectedfile.js');
      await page.injectFile(helloPath);
      const result = await page.evaluate(() => __injected);
      expect(result).toBe(42);
    }));
    it('should include sourcemap', SX(async function() {
      const helloPath = path.join(__dirname, 'assets', 'injectedfile.js');
      await page.injectFile(helloPath);
      const result = await page.evaluate(() => __injectedError.stack);
      expect(result).toContain(path.join('assets', 'injectedfile.js'));
    }));
  });

  describe('Frame.evaluate', function() {
    let FrameUtils = require('./frame-utils');
    it('should have different execution contexts', SX(async function() {
      await page.navigate(EMPTY_PAGE);
      await FrameUtils.attachFrame(page, 'frame1', EMPTY_PAGE);
      expect(page.frames().length).toBe(2);
      let frame1 = page.frames()[0];
      let frame2 = page.frames()[1];
      await frame1.evaluate(() => window.FOO = 'foo');
      await frame2.evaluate(() => window.FOO = 'bar');
      expect(await frame1.evaluate(() => window.FOO)).toBe('foo');
      expect(await frame2.evaluate(() => window.FOO)).toBe('bar');
    }));
    it('should execute after cross-site navigation', SX(async function() {
      await page.navigate(EMPTY_PAGE);
      let mainFrame = page.mainFrame();
      expect(await mainFrame.evaluate(() => window.location.href)).toContain('localhost');
      await page.navigate('http://127.0.0.1:' + PORT + '/empty.html');
      expect(await mainFrame.evaluate(() => window.location.href)).toContain('127');
    }));
  });

  describe('Frame.waitForFunction', function() {
    it('should accept a string', SX(async function() {
      const watchdog = page.waitForFunction('window.__FOO === 1');
      await page.evaluate(() => window.__FOO = 1);
      await watchdog;
    }));
    it('should poll on interval', SX(async function() {
      let success = false;
      const startTime = Date.now();
      const polling = 100;
      const watchdog = page.waitForFunction(() => window.__FOO === 'hit', {polling})
          .then(() => success = true);
      await page.evaluate(() => window.__FOO = 'hit');
      expect(success).toBe(false);
      await page.evaluate(() => document.body.appendChild(document.createElement('div')));
      await watchdog;
      expect(Date.now() - startTime).not.toBeLessThan(polling / 2);
    }));
    it('should poll on mutation', SX(async function() {
      let success = false;
      const watchdog = page.waitForFunction(() => window.__FOO === 'hit', {polling: 'mutation'})
          .then(() => success = true);
      await page.evaluate(() => window.__FOO = 'hit');
      expect(success).toBe(false);
      await page.evaluate(() => document.body.appendChild(document.createElement('div')));
      await watchdog;
    }));
    it('should poll on raf', SX(async function() {
      const watchdog = page.waitForFunction(() => window.__FOO === 'hit', {polling: 'raf'});
      await page.evaluate(() => window.__FOO = 'hit');
      await watchdog;
    }));
    it('should throw on bad polling value', SX(async function() {
      let error = null;
      try {
        await page.waitForFunction(() => !!document.body, {polling: 'unknown'});
      } catch (e) {
        error = e;
      }
      expect(error).toBeTruthy();
      expect(error.message).toContain('polling');
    }));
    it('should throw negative polling interval', SX(async function() {
      let error = null;
      try {
        await page.waitForFunction(() => !!document.body, {polling: -10});
      } catch (e) {
        error = e;
      }
      expect(error).toBeTruthy();
      expect(error.message).toContain('Cannot poll with non-positive interval');
    }));
  });

  describe('Frame.waitForSelector', function() {
    let FrameUtils = require('./frame-utils');
    let addElement = tag => document.body.appendChild(document.createElement(tag));

    it('should immediately resolve promise if node exists', SX(async function() {
      await page.navigate(EMPTY_PAGE);
      let frame = page.mainFrame();
      let added = false;
      await frame.waitForSelector('*').then(() => added = true);
      expect(added).toBe(true);

      added = false;
      await frame.evaluate(addElement, 'div');
      await frame.waitForSelector('div').then(() => added = true);
      expect(added).toBe(true);
    }));

    it('should resolve promise when node is added', SX(async function() {
      await page.navigate(EMPTY_PAGE);
      let frame = page.mainFrame();
      let added = false;
      frame.waitForSelector('div').then(() => added = true);
      // run nop function..
      await frame.evaluate(() => 42);
      // .. to be sure that waitForSelector promise is not resolved yet.
      expect(added).toBe(false);
      await frame.evaluate(addElement, 'br');
      expect(added).toBe(false);
      await frame.evaluate(addElement, 'div');
      expect(added).toBe(true);
    }));

    it('should work when node is added through innerHTML', SX(async function() {
      await page.navigate(EMPTY_PAGE);
      let frame = page.mainFrame();
      let added = false;
      frame.waitForSelector('h3 div').then(() => added = true);
      expect(added).toBe(false);
      await frame.evaluate(addElement, 'span');
      await page.$('span', span => span.innerHTML = '<h3><div></div></h3>');
      expect(added).toBe(true);
    }));

    it('Page.waitForSelector is shortcut for main frame', SX(async function() {
      await page.navigate(EMPTY_PAGE);
      await FrameUtils.attachFrame(page, 'frame1', EMPTY_PAGE);
      let otherFrame = page.frames()[1];
      let added = false;
      page.waitForSelector('div').then(() => added = true);
      await otherFrame.evaluate(addElement, 'div');
      expect(added).toBe(false);
      await page.evaluate(addElement, 'div');
      expect(added).toBe(true);
    }));

    it('should run in specified frame', SX(async function() {
      await FrameUtils.attachFrame(page, 'frame1', EMPTY_PAGE);
      await FrameUtils.attachFrame(page, 'frame2', EMPTY_PAGE);
      let frame1 = page.frames()[1];
      let frame2 = page.frames()[2];
      let added = false;
      frame2.waitForSelector('div').then(() => added = true);
      expect(added).toBe(false);
      await frame1.evaluate(addElement, 'div');
      expect(added).toBe(false);
      await frame2.evaluate(addElement, 'div');
      expect(added).toBe(true);
    }));

    it('should throw if evaluation failed', SX(async function() {
      await page.evaluateOnNewDocument(function() {
        document.querySelector = null;
      });
      await page.navigate(EMPTY_PAGE);
      try {
        await page.waitForSelector('*');
        fail('Failed waitForSelector did not throw.');
      } catch (e) {
        expect(e.message).toContain('document.querySelector is not a function');
      }
    }));
    it('should throw when frame is detached', SX(async function() {
      await FrameUtils.attachFrame(page, 'frame1', EMPTY_PAGE);
      let frame = page.frames()[1];
      let waitError = null;
      let waitPromise = frame.waitForSelector('.box').catch(e => waitError = e);
      await FrameUtils.detachFrame(page, 'frame1');
      await waitPromise;
      expect(waitError).toBeTruthy();
      expect(waitError.message).toContain('waitForSelector failed: frame got detached.');
    }));
    it('should survive navigation', SX(async function() {
      let boxFound = false;
      let waitForSelector = page.waitForSelector('.box').then(() => boxFound = true);
      await page.navigate(EMPTY_PAGE);
      expect(boxFound).toBe(false);
      await page.reload();
      expect(boxFound).toBe(false);
      await page.navigate(PREFIX + '/grid.html');
      await waitForSelector;
      expect(boxFound).toBe(true);
    }));
    it('should wait for visible', SX(async function() {
      let divFound = false;
      let waitForSelector = page.waitForSelector('div', {visible: true}).then(() => divFound = true);
      await page.setContent(`<div style='display: none;visibility: hidden'></div>`);
      expect(divFound).toBe(false);
      await page.evaluate(() => document.querySelector('div').style.removeProperty('display'));
      expect(divFound).toBe(false);
      await page.evaluate(() => document.querySelector('div').style.removeProperty('visibility'));
      expect(await waitForSelector).toBe(true);
    }));
    it('should respect timeout', SX(async function() {
      let error = null;
      await page.waitForSelector('div', {timeout: 10}).catch(e => error = e);
      expect(error).toBeTruthy();
      expect(error.message).toContain('waiting failed: timeout');
    }));
  });

  describe('Page.waitFor', function() {
    it('should wait for selector', SX(async function() {
      let found = false;
      let waitFor = page.waitFor('div').then(() => found = true);
      await page.navigate(EMPTY_PAGE);
      expect(found).toBe(false);
      await page.navigate(PREFIX + '/grid.html');
      await waitFor;
      expect(found).toBe(true);
    }));
    it('should timeout', SX(async function() {
      let startTime = Date.now();
      const timeout = 42;
      await page.waitFor(timeout);
      expect(Date.now() - startTime).not.toBeLessThan(timeout / 2);
    }));
    it('should wait for predicate', SX(async function() {
      const watchdog = page.waitFor(() => window.innerWidth < 100);
      page.setViewport({width: 10, height: 10});
      await watchdog;
    }));
    it('should throw when unknown type', SX(async function() {
      try {
        await page.waitFor({foo: 'bar'});
        fail('Failed to throw exception');
      } catch (e) {
        expect(e.message).toContain('Unsupported target type');
      }
    }));
  });

  describe('Page.Events.Console', function() {
    it('should work', SX(async function() {
      let commandArgs = [];
      page.once('console', (...args) => commandArgs = args);
      await Promise.all([
        page.evaluate(() => console.log(5, 'hello', {foo: 'bar'})),
        waitForEvents(page, 'console')
      ]);
      expect(commandArgs).toEqual([5, 'hello', {foo: 'bar'}]);
    }));
    it('should work for different console API calls', SX(async function() {
      let messages = [];
      page.on('console', msg => messages.push(msg));
      await Promise.all([
        page.evaluate(() => {
          // A pair of time/timeEnd generates only one Console API call.
          console.time('calling console.time');
          console.timeEnd('calling console.time');
          console.trace('calling console.trace');
          console.dir('calling console.dir');
          console.warn('calling console.warn');
          console.error('calling console.error');
        }),
        // Wait for 5 events to hit.
        waitForEvents(page, 'console', 5)
      ]);
      expect(messages[0]).toContain('calling console.time');
      expect(messages.slice(1)).toEqual([
        'calling console.trace',
        'calling console.dir',
        'calling console.warn',
        'calling console.error',
      ]);
    }));
    it('should not fail for window object', SX(async function() {
      let windowObj = null;
      page.once('console', arg => windowObj = arg);
      await Promise.all([
        page.evaluate(() => console.error(window)),
        waitForEvents(page, 'console')
      ]);
      expect(windowObj).toBe('Window');
    }));
  });

  describe('Page.navigate', function() {
    it('should navigate to about:blank', SX(async function() {
      let response = await page.navigate('about:blank');
      expect(response).toBe(null);
    }));
    it('should fail when navigating to bad url', SX(async function() {
      let error = null;
      try {
        await page.navigate('asdfasdf');
      } catch (e) {
        error = e;
      }
      expect(error.message).toContain('Cannot navigate to invalid URL');
    }));
    it('should fail when navigating to bad SSL', SX(async function() {
      // Make sure that network events do not emit 'undefind'.
      // @see https://github.com/GoogleChrome/puppeteer/issues/168
      page.on('request', request => expect(request).toBeTruthy());
      page.on('requestfinished', request => expect(request).toBeTruthy());
      page.on('requestfailed', request => expect(request).toBeTruthy());
      let error = null;
      try {
        await page.navigate(HTTPS_PREFIX + '/empty.html');
      } catch (e) {
        error = e;
      }
      expect(error.message).toContain('SSL Certificate error');
    }));
    it('should fail when main resources failed to load', SX(async function() {
      let error = null;
      try {
        await page.navigate('chrome-devtools://devtools/bundled/inspector.html');
      } catch (e) {
        error = e;
      }
      expect(error.message).toContain('Failed to navigate');
    }));
    it('should fail when exceeding maximum navigation timeout', SX(async function() {
      let error = null;
      // Hang for request to the empty.html
      server.setRoute('/empty.html', (req, res) => { });
      try {
        await page.navigate(PREFIX + '/empty.html', {timeout: 59});
      } catch (e) {
        error = e;
      }
      expect(error.message).toContain('Navigation Timeout Exceeded: 59ms');
    }));
    it('should work when navigating to valid url', SX(async function() {
      const response = await page.navigate(EMPTY_PAGE);
      expect(response.ok).toBe(true);
    }));
    it('should work when navigating to data url', SX(async function() {
      const response = await page.navigate('data:text/html,hello');
      expect(response.ok).toBe(true);
    }));
    it('should work when navigating to 404', SX(async function() {
      const response = await page.navigate(PREFIX + '/not-found');
      expect(response.ok).toBe(false);
      expect(response.status).toBe(404);
    }));
    it('should return last response in redirect chain', SX(async function() {
      server.setRedirect('/redirect/1.html', '/redirect/2.html');
      server.setRedirect('/redirect/2.html', '/redirect/3.html');
      server.setRedirect('/redirect/3.html', EMPTY_PAGE);
      const response = await page.navigate(PREFIX + '/redirect/1.html');
      expect(response.ok).toBe(true);
      expect(response.url).toBe(EMPTY_PAGE);
    }));
    it('should wait for network idle to succeed navigation', SX(async function() {
      let responses = [];
      // Hold on to a bunch of requests without answering.
      server.setRoute('/fetch-request-a.js', (req, res) => responses.push(res));
      server.setRoute('/fetch-request-b.js', (req, res) => responses.push(res));
      server.setRoute('/fetch-request-c.js', (req, res) => responses.push(res));
      server.setRoute('/fetch-request-d.js', (req, res) => responses.push(res));
      let initialFetchResourcesRequested = Promise.all([
        server.waitForRequest('/fetch-request-a.js'),
        server.waitForRequest('/fetch-request-b.js'),
        server.waitForRequest('/fetch-request-c.js'),
      ]);
      let secondFetchResourceRequested = server.waitForRequest('/fetch-request-d.js');

      // Navigate to a page which loads immediately and then does a bunch of
      // requests via javascript's fetch method.
      let navigationPromise = page.navigate(PREFIX + '/networkidle.html', {
        waitUntil: 'networkidle',
        networkIdleTimeout: 100,
        networkIdleInflight: 0, // Only be idle when there are 0 inflight requests
      });
      // Track when the navigation gets completed.
      let navigationFinished = false;
      navigationPromise.then(() => navigationFinished = true);

      // Wait for the page's 'load' event.
      await new Promise(fulfill => page.once('load', fulfill));
      expect(navigationFinished).toBe(false);

      // Wait for the initial three resources to be requested.
      await initialFetchResourcesRequested;

      // Expect navigation still to be not finished.
      expect(navigationFinished).toBe(false);

      // Respond to initial requests.
      for (let response of responses) {
        response.statusCode = 404;
        response.end(`File not found`);
      }

      // Reset responses array
      responses = [];

      // Wait for the second round to be requested.
      await secondFetchResourceRequested;
      // Expect navigation still to be not finished.
      expect(navigationFinished).toBe(false);

      // Respond to requests.
      for (let response of responses) {
        response.statusCode = 404;
        response.end(`File not found`);
      }

      const response = await navigationPromise;
      // Expect navigation to succeed.
      expect(response.ok).toBe(true);
    }));
    it('should wait for websockets to succeed navigation', SX(async function() {
      let responses = [];
      // Hold on to the fetch request without answering.
      server.setRoute('/fetch-request.js', (req, res) => responses.push(res));
      let fetchResourceRequested = server.waitForRequest('/fetch-request.js');
      // Navigate to a page which loads immediately and then opens a bunch of
      // websocket connections and then a fetch request.
      let navigationPromise = page.navigate(PREFIX + '/websocket.html', {
        waitUntil: 'networkidle',
        networkIdleTimeout: 100,
        networkIdleInflight: 0, // Only be idle when there are 0 inflight requests/connections
      });
      // Track when the navigation gets completed.
      let navigationFinished = false;
      navigationPromise.then(() => navigationFinished = true);

      // Wait for the page's 'load' event.
      await new Promise(fulfill => page.once('load', fulfill));
      expect(navigationFinished).toBe(false);

      // Wait for the resource to be requested.
      await fetchResourceRequested;

      // Expect navigation still to be not finished.
      expect(navigationFinished).toBe(false);

      // Respond to the request.
      for (let response of responses) {
        response.statusCode = 404;
        response.end(`File not found`);
      }
      const response = await navigationPromise;
      // Expect navigation to succeed.
      expect(response.ok).toBe(true);
    }));
    it('should not leak listeners durint navigation', SX(async function() {
      let warning = null;
      const warningHandler = w => warning = w;
      process.on('warning', warningHandler);
      for (let i = 0; i < 20; ++i)
        await page.navigate(EMPTY_PAGE);
      process.removeListener('warning', warningHandler);
      expect(warning).toBe(null);
    }));
  });

  describe('Page.waitForNavigation', function() {
    it('should work', SX(async function() {
      await page.navigate(EMPTY_PAGE);
      const [result] = await Promise.all([
        page.waitForNavigation(),
        page.evaluate(url => window.location.href = url, PREFIX + '/grid.html')
      ]);
      const response = await result;
      expect(response.ok).toBe(true);
      expect(response.url).toContain('grid.html');
    }));
  });

  describe('Page.goBack', function() {
    it('should work', SX(async function() {
      await page.navigate(EMPTY_PAGE);
      await page.navigate(PREFIX + '/grid.html');

      let response = await page.goBack();
      expect(response.ok).toBe(true);
      expect(response.url).toContain(EMPTY_PAGE);

      response = await page.goForward();
      expect(response.ok).toBe(true);
      expect(response.url).toContain('/grid.html');

      response = await page.goForward();
      expect(response).toBe(null);
    }));
  });

  describe('Page.setInPageCallback', function() {
    it('should work', SX(async function() {
      await page.setInPageCallback('callController', function(a, b) {
        return a * b;
      });
      let result = await page.evaluate(async function() {
        return await callController(9, 4);
      });
      expect(result).toBe(36);
    }));
    it('should survive navigation', SX(async function() {
      await page.setInPageCallback('callController', function(a, b) {
        return a * b;
      });

      await page.navigate(EMPTY_PAGE);
      let result = await page.evaluate(async function() {
        return await callController(9, 4);
      });
      expect(result).toBe(36);
    }));
    it('should await returned promise', SX(async function() {
      await page.setInPageCallback('callController', function(a, b) {
        return Promise.resolve(a * b);
      });

      let result = await page.evaluate(async function() {
        return await callController(3, 5);
      });
      expect(result).toBe(15);
    }));
  });

  describe('Page.setRequestInterceptor', function() {
    it('should intercept', SX(async function() {
      page.setRequestInterceptor(request => {
        expect(request.url).toContain('empty.html');
        expect(request.headers.has('User-Agent')).toBeTruthy();
        expect(request.method).toBe('GET');
        expect(request.postData).toBe(undefined);
        request.continue();
      });
      const response = await page.navigate(EMPTY_PAGE);
      expect(response.ok).toBe(true);
    }));
    it('should show custom HTTP headers', SX(async function() {
      await page.setExtraHTTPHeaders(new Map(Object.entries({
        foo: 'bar'
      })));
      page.setRequestInterceptor(request => {
        expect(request.headers.get('foo')).toBe('bar');
        request.continue();
      });
      const response = await page.navigate(EMPTY_PAGE);
      expect(response.ok).toBe(true);
    }));
    it('should be abortable', SX(async function() {
      page.setRequestInterceptor(request => {
        if (request.url.endsWith('.css'))
          request.abort();
        else
          request.continue();
      });
      let failedRequests = 0;
      page.on('requestfailed', event => ++failedRequests);
      const response = await page.navigate(PREFIX + '/one-style.html');
      expect(response.ok).toBe(true);
      expect(failedRequests).toBe(1);
    }));
    it('should amend HTTP headers', SX(async function() {
      await page.navigate(EMPTY_PAGE);
      page.setRequestInterceptor(request => {
        request.headers.set('foo', 'bar');
        request.continue();
      });
      const [request] = await Promise.all([
        server.waitForRequest('/sleep.zzz'),
        page.evaluate(() => fetch('/sleep.zzz'))
      ]);
      expect(request.headers['foo']).toBe('bar');
    }));
  });

  describe('Page.Events.Dialog', function() {
    it('should fire', SX(async function() {
      page.on('dialog', dialog => {
        expect(dialog.type).toBe('alert');
        expect(dialog.message()).toBe('yo');
<<<<<<< HEAD
        dialog.accept('continue');
      });
      await page.evaluate(() => alert('yo'));
    }));
    it('should allow accepting prompts', SX(async function() {
      page.on('dialog', async dialog => {
=======
        dialog.accept();
      });
      await page.evaluate(() => alert('yo'));
    }));
    // TODO Enable this when crbug.com/718235 is fixed.
    (headless ? xit : it)('should allow accepting prompts', SX(async function(done) {
      page.on('dialog', dialog => {
>>>>>>> 3f0306a4
        expect(dialog.type).toBe('prompt');
        expect(dialog.message()).toBe('question?');
        dialog.accept('answer!');
      });
      let result = await page.evaluate(() => prompt('question?'));
      expect(result).toBe('answer!');
    }));
  });

  describe('Page.Events.PageError', function() {
    it('should fire', SX(async function() {
      let error = null;
      page.once('pageerror', e => error = e);
      page.navigate(PREFIX + '/error.html');
      await waitForEvents(page, 'pageerror');
      expect(error.message).toContain('Fancy');
    }));
  });

  describe('Page.Events.Request', function() {
    it('should fire', SX(async function() {
      let requests = [];
      page.on('request', request => requests.push(request));
      await page.navigate(EMPTY_PAGE);
      expect(requests.length).toBe(1);
      expect(requests[0].url).toContain('empty.html');
    }));
  });

  describe('Frame Management', function() {
    let FrameUtils = require('./frame-utils');
    it('should handle nested frames', SX(async function() {
      await page.navigate(PREFIX + '/frames/nested-frames.html');
      expect(FrameUtils.dumpFrames(page.mainFrame())).toBeGolden('nested-frames.txt');
    }));
    it('should send events when frames are manipulated dynamically', SX(async function() {
      await page.navigate(EMPTY_PAGE);
      // validate frameattached events
      let attachedFrames = [];
      page.on('frameattached', frame => attachedFrames.push(frame));
      await FrameUtils.attachFrame(page, 'frame1', './assets/frame.html');
      expect(attachedFrames.length).toBe(1);
      expect(attachedFrames[0].url()).toContain('/assets/frame.html');

      // validate framenavigated events
      let navigatedFrames = [];
      page.on('framenavigated', frame => navigatedFrames.push(frame));
      await FrameUtils.navigateFrame(page, 'frame1', './empty.html');
      expect(navigatedFrames.length).toBe(1);
      expect(navigatedFrames[0].url()).toContain('/empty.html');

      // validate framedetached events
      let detachedFrames = [];
      page.on('framedetached', frame => detachedFrames.push(frame));
      await FrameUtils.detachFrame(page, 'frame1');
      expect(detachedFrames.length).toBe(1);
      expect(detachedFrames[0].isDetached()).toBe(true);
    }));
    it('should persist mainFrame on cross-process navigation', SX(async function() {
      await page.navigate(EMPTY_PAGE);
      let mainFrame = page.mainFrame();
      await page.navigate('http://127.0.0.1:' + PORT + '/empty.html');
      expect(page.mainFrame() === mainFrame).toBeTruthy();
    }));
    it('should not send attach/detach events for main frame', SX(async function() {
      let hasEvents = false;
      page.on('frameattached', frame => hasEvents = true);
      page.on('framedetached', frame => hasEvents = true);
      await page.navigate(EMPTY_PAGE);
      expect(hasEvents).toBe(false);
    }));
    it('should detach child frames on navigation', SX(async function() {
      let attachedFrames = [];
      let detachedFrames = [];
      let navigatedFrames = [];
      page.on('frameattached', frame => attachedFrames.push(frame));
      page.on('framedetached', frame => detachedFrames.push(frame));
      page.on('framenavigated', frame => navigatedFrames.push(frame));
      await page.navigate(PREFIX + '/frames/nested-frames.html');
      expect(attachedFrames.length).toBe(4);
      expect(detachedFrames.length).toBe(0);
      expect(navigatedFrames.length).toBe(5);

      attachedFrames = [];
      detachedFrames = [];
      navigatedFrames = [];
      await page.navigate(EMPTY_PAGE);
      expect(attachedFrames.length).toBe(0);
      expect(detachedFrames.length).toBe(4);
      expect(navigatedFrames.length).toBe(1);
    }));
    it('should report frame.name()', SX(async function() {
      await FrameUtils.attachFrame(page, 'theFrameId', EMPTY_PAGE);
      await page.evaluate(url => {
        let frame = document.createElement('iframe');
        frame.name = 'theFrameName';
        frame.src = url;
        document.body.appendChild(frame);
        return new Promise(x => frame.onload = x);
      }, EMPTY_PAGE);
      expect(page.frames()[0].name()).toBe('');
      expect(page.frames()[1].name()).toBe('theFrameId');
      expect(page.frames()[2].name()).toBe('theFrameName');
    }));
    it('should report frame.parent()', SX(async function() {
      await FrameUtils.attachFrame(page, 'frame1', EMPTY_PAGE);
      await FrameUtils.attachFrame(page, 'frame2', EMPTY_PAGE);
      expect(page.frames()[0].parentFrame()).toBe(null);
      expect(page.frames()[1].parentFrame()).toBe(page.mainFrame());
      expect(page.frames()[2].parentFrame()).toBe(page.mainFrame());
    }));
  });

  describe('input', function() {
    it('should click the button', SX(async function() {
      await page.navigate(PREFIX + '/input/button.html');
      await page.click('button');
      expect(await page.evaluate(() => result)).toBe('Clicked');
    }));
    it('should fail to click a missing button', SX(async function() {
      await page.navigate(PREFIX + '/input/button.html');
      try {
        await page.click('button.does-not-exist');
        fail('Clicking the button did not throw.');
      } catch (error) {
        expect(error.message).toBe('No node found for selector: button.does-not-exist');
      }
    }));
    it('should type into the textarea', SX(async function() {
      await page.navigate(PREFIX + '/input/textarea.html');
      await page.focus('textarea');
      await page.type('Type in this text!');
      expect(await page.evaluate(() => result)).toBe('Type in this text!');
    }));
    it('should click the button after navigation ', SX(async function() {
      await page.navigate(PREFIX + '/input/button.html');
      await page.click('button');
      await page.navigate(PREFIX + '/input/button.html');
      await page.click('button');
      expect(await page.evaluate(() => result)).toBe('Clicked');
    }));
    it('should upload the file', SX(async function(){
      await page.navigate(PREFIX + '/input/fileupload.html');
      const filePath = path.relative(process.cwd(), __dirname + '/assets/file-to-upload.txt');
      await page.uploadFile('input', filePath);
      expect(await page.evaluate(() => {
        let input = document.querySelector('input');
        return input.files[0].name;
      })).toBe('file-to-upload.txt');
      expect(await page.evaluate(() => {
        let input = document.querySelector('input');
        let reader = new FileReader();
        let promise = new Promise(fulfill => reader.onload = fulfill);
        reader.readAsText(input.files[0]);
        return promise.then(() => reader.result);
      })).toBe('contents of the file');
    }));
    it('should move with the arrow keys', SX(async function(){
      await page.navigate(PREFIX + '/input/textarea.html');
      await page.focus('textarea');
      await page.type('Hello World!');
      expect(await page.evaluate(() => document.querySelector('textarea').value)).toBe('Hello World!');
      for (let i = 0; i < 'World!'.length; i++)
        page.press('ArrowLeft');
      await page.type('inserted ');
      expect(await page.evaluate(() => document.querySelector('textarea').value)).toBe('Hello inserted World!');
      page.keyboard.down('Shift');
      for (let i = 0; i < 'inserted '.length; i++)
        page.press('ArrowLeft');
      page.keyboard.up('Shift');
      await page.press('Backspace');
      expect(await page.evaluate(() => document.querySelector('textarea').value)).toBe('Hello World!');
    }));
    it('should send a character with Page.press', SX(async function() {
      await page.navigate(PREFIX + '/input/textarea.html');
      await page.focus('textarea');
      await page.press('a', {text: 'f'});
      expect(await page.$('textarea', t => t.value)).toBe('f');

      await page.evaluate(() => window.addEventListener('keydown', e => e.preventDefault(), true));

      await page.press('a', {text: 'y'});
      expect(await page.$('textarea', t => t.value)).toBe('f');
    }));
    it('should send a character with sendCharacter', SX(async function() {
      await page.navigate(PREFIX + '/input/textarea.html');
      await page.focus('textarea');
      await page.keyboard.sendCharacter('嗨');
      expect(await page.$('textarea', t => t.value)).toBe('嗨');
      await page.evaluate(() => window.addEventListener('keydown', e => e.preventDefault(), true));
      await page.keyboard.sendCharacter('a');
      expect(await page.$('textarea', t => t.value)).toBe('嗨a');
    }));
    it('should report shiftKey', SX(async function(){
      await page.navigate(PREFIX + '/input/keyboard.html');
      let keyboard = page.keyboard;
      let codeForKey = {'Shift': 16, 'Alt': 18, 'Meta': 91, 'Control': 17};
      for (let modifierKey in codeForKey) {
        await keyboard.down(modifierKey);
        expect(await page.evaluate(() => getResult())).toBe('Keydown: ' + modifierKey + ' ' + codeForKey[modifierKey] + ' [' + modifierKey + ']');
        await keyboard.down('!');
        expect(await page.evaluate(() => getResult())).toBe('Keydown: ! 49 [' + modifierKey + ']');
        await keyboard.up('!');
        expect(await page.evaluate(() => getResult())).toBe('Keyup: ! 49 [' + modifierKey + ']');
        await keyboard.up(modifierKey);
        expect(await page.evaluate(() => getResult())).toBe('Keyup: ' + modifierKey + ' ' + codeForKey[modifierKey] + ' []');
      }
    }));
    it('should report multiple modifiers', SX(async function(){
      await page.navigate(PREFIX + '/input/keyboard.html');
      let keyboard = page.keyboard;
      await keyboard.down('Control');
      expect(await page.evaluate(() => getResult())).toBe('Keydown: Control 17 [Control]');
      await keyboard.down('Meta');
      expect(await page.evaluate(() => getResult())).toBe('Keydown: Meta 91 [Control Meta]');
      await keyboard.down(';');
      expect(await page.evaluate(() => getResult())).toBe('Keydown: ; 186 [Control Meta]');
      await keyboard.up(';');
      expect(await page.evaluate(() => getResult())).toBe('Keyup: ; 186 [Control Meta]');
      await keyboard.up('Control');
      expect(await page.evaluate(() => getResult())).toBe('Keyup: Control 17 [Meta]');
      await keyboard.up('Meta');
      expect(await page.evaluate(() => getResult())).toBe('Keyup: Meta 91 []');
    }));
    it('should send proper codes while typing', SX(async function(){
      await page.navigate(PREFIX + '/input/keyboard.html');
      await page.type('!');
      expect(await page.evaluate(() => getResult())).toBe(
          [ 'Keydown: ! 49 []',
            'Keypress: ! 33 33 33 []',
            'Keyup: ! 49 []'].join('\n'));
      await page.type('^');
      expect(await page.evaluate(() => getResult())).toBe(
          [ 'Keydown: ^ 54 []',
            'Keypress: ^ 94 94 94 []',
            'Keyup: ^ 54 []'].join('\n'));
    }));
    it('should send propery codes while typing with shift', SX(async function(){
      await page.navigate(PREFIX + '/input/keyboard.html');
      let keyboard = page.keyboard;
      await keyboard.down('Shift');
      await page.type('~');
      expect(await page.evaluate(() => getResult())).toBe(
          [ 'Keydown: Shift 16 [Shift]',
            'Keydown: ~ 192 [Shift]', // 192 is ` keyCode
            'Keypress: ~ 126 126 126 [Shift]', // 126 is ~ charCode
            'Keyup: ~ 192 [Shift]'].join('\n'));
      await keyboard.up('Shift');
    }));
    it('should not type canceled events', SX(async function(){
      await page.navigate(PREFIX + '/input/textarea.html');
      await page.focus('textarea');
      await page.evaluate(() => {
        window.addEventListener('keydown', event => {
          event.stopPropagation();
          event.stopImmediatePropagation();
          if (event.key === 'l')
            event.preventDefault();
          if (event.key === 'o')
            Promise.resolve().then(() => event.preventDefault());
        }, false);
      });
      await page.type('Hello World!');
      expect(await page.evaluate(() => textarea.value)).toBe('He Wrd!');
    }));
    it('keyboard.modifiers()', SX(async function(){
      let keyboard = page.keyboard;
      expect(keyboard._modifiers).toBe(0);
      await keyboard.down('Shift');
      expect(keyboard._modifiers).toBe(8);
      await keyboard.down('Alt');
      expect(keyboard._modifiers).toBe(9);
      await keyboard.up('Shift');
      await keyboard.up('Alt');
      expect(keyboard._modifiers).toBe(0);
    }));
    it('should resize the textarea', SX(async function(){
      await page.navigate(PREFIX + '/input/textarea.html');
      let {x, y, width, height} = await page.evaluate(dimensions);
      let mouse = page.mouse;
      await mouse.move(x + width - 4, y + height - 4);
      await mouse.down();
      await mouse.move(x + width + 100, y + height + 100);
      await mouse.up();
      let newDimensions = await page.evaluate(dimensions);
      expect(newDimensions.width).toBe(width + 104);
      expect(newDimensions.height).toBe(height + 104);
    }));
    it('should scroll and click the button', SX(async function(){
      await page.navigate(PREFIX + '/input/scrollable.html');
      await page.click('#button-5');
      expect(await page.$('#button-5', button => button.textContent)).toBe('clicked');
      await page.click('#button-80');
      expect(await page.$('#button-80', button => button.textContent)).toBe('clicked');
    }));
    it('should click a partially obscured button', SX(async function() {
      await page.navigate(PREFIX + '/input/button.html');
      await page.$('button', button => {
        button.textContent = 'Some really long text that will go offscreen';
        button.style.position = 'absolute';
        button.style.left = '368px';
      });
      await page.click('button');
      expect(await page.evaluate(() => window.result)).toBe('Clicked');
    }));
    it('should select the text with mouse', SX(async function(){
      await page.navigate(PREFIX + '/input/textarea.html');
      await page.focus('textarea');
      let text = 'This is the text that we are going to try to select. Let\'s see how it goes.';
      await page.type(text);
      await page.$('textarea', textarea => textarea.scrollTop = 0);
      let {x, y} = await page.evaluate(dimensions);
      await page.mouse.move(x + 2,y + 2);
      await page.mouse.down();
      await page.mouse.move(100,100);
      await page.mouse.up();
      expect(await page.evaluate(() => window.getSelection().toString())).toBe(text);
    }));
    it('should select the text by triple clicking', SX(async function(){
      await page.navigate(PREFIX + '/input/textarea.html');
      await page.focus('textarea');
      let text = 'This is the text that we are going to try to select. Let\'s see how it goes.';
      await page.type(text);
      await page.click('textarea');
      await page.click('textarea', {clickCount: 2});
      await page.click('textarea', {clickCount: 3});
      expect(await page.evaluate(() => window.getSelection().toString())).toBe(text);
    }));
    it('should trigger hover state', SX(async function(){
      await page.navigate(PREFIX + '/input/scrollable.html');
      await page.hover('#button-6');
      expect(await page.$('button:hover', button => button.id)).toBe('button-6');
      await page.hover('#button-2');
      expect(await page.$('button:hover', button => button.id)).toBe('button-2');
      await page.hover('#button-91');
      expect(await page.$('button:hover', button => button.id)).toBe('button-91');
    }));
    it('should fire contextmenu event on right click', SX(async function(){
      await page.navigate(PREFIX + '/input/scrollable.html');
      await page.click('#button-8', {button: 'right'});
      expect(await page.$('#button-8', button => button.textContent)).toBe('context menu');
    }));
    it('should set modifier keys on click', SX(async function(){
      await page.navigate(PREFIX + '/input/scrollable.html');
      await page.$('#button-3', button => button.addEventListener('mousedown', e => window.lastEvent = e, true));
      let modifiers = {'Shift': 'shiftKey', 'Control': 'ctrlKey', 'Alt': 'altKey', 'Meta': 'metaKey'};
      for (let modifier in modifiers) {
        await page.keyboard.down(modifier);
        await page.click('#button-3');
        if (!(await page.evaluate(mod => window.lastEvent[mod], modifiers[modifier])))
          fail(modifiers[modifier] + ' should be true');
        await page.keyboard.up(modifier);
      }
      await page.click('#button-3');
      for (let modifier in modifiers) {
        if ((await page.evaluate(mod => window.lastEvent[mod], modifiers[modifier])))
          fail(modifiers[modifier] + ' should be false');
      }
    }));
    it('should specify repeat property', SX(async function(){
      await page.navigate(PREFIX + '/input/textarea.html');
      await page.focus('textarea');
      await page.$('textarea', textarea => textarea.addEventListener('keydown', e => window.lastEvent = e, true));
      await page.keyboard.down('a', {text: 'a'});
      expect(await page.evaluate(() => window.lastEvent.repeat)).toBe(false);
      await page.press('a');
      expect(await page.evaluate(() => window.lastEvent.repeat)).toBe(true);
    }));
    function dimensions() {
      let rect = document.querySelector('textarea').getBoundingClientRect();
      return {
        x: rect.left,
        y: rect.top,
        width: rect.width,
        height: rect.height
      };
    }
  });

  describe('Page.setUserAgent', function() {
    it('should work', SX(async function() {
      expect(await page.evaluate(() => navigator.userAgent)).toContain('Mozilla');
      page.setUserAgent('foobar');
      page.navigate(EMPTY_PAGE);
      let request = await server.waitForRequest('/empty.html');
      expect(request.headers['user-agent']).toBe('foobar');
    }));
    it('should emulate device user-agent', SX(async function() {
      await page.navigate(PREFIX + '/mobile.html');
      expect(await page.evaluate(() => navigator.userAgent)).toContain('Chrome');
      await page.setUserAgent(iPhone.userAgent);
      expect(await page.evaluate(() => navigator.userAgent)).toContain('Safari');
    }));
  });
  describe('Page.setExtraHTTPHeaders', function() {
    it('should work', SX(async function() {
      await page.setExtraHTTPHeaders(new Map(Object.entries({
        foo: 'bar'
      })));
      page.navigate(EMPTY_PAGE);
      let request = await server.waitForRequest('/empty.html');
      expect(request.headers['foo']).toBe('bar');
    }));
  });
  describe('Page.setContent', function() {
    it('should work', SX(async function() {
      await page.setContent('<div>hello</div>');
      let result = await page.evaluate(() => document.body.innerHTML);
      expect(result).toBe('<div>hello</div>');
    }));
  });
  describe('Network Events', function() {
    it('Page.Events.Request', SX(async function() {
      let requests = [];
      page.on('request', request => requests.push(request));
      await page.navigate(EMPTY_PAGE);
      expect(requests.length).toBe(1);
      expect(requests[0].url).toBe(EMPTY_PAGE);
      expect(requests[0].method).toBe('GET');
      expect(requests[0].response()).toBeTruthy();
    }));
    it('Page.Events.Request should report post data', SX(async function() {
      await page.navigate(EMPTY_PAGE);
      server.setRoute('/post', (req, res) => res.end());
      let request = null;
      page.on('request', r => request = r);
      await page.evaluate(() => fetch('./post', { method: 'POST', body: JSON.stringify({foo: 'bar'})}));
      expect(request).toBeTruthy();
      expect(request.postData).toBe('{"foo":"bar"}');
    }));
    it('Page.Events.Response', SX(async function() {
      let responses = [];
      page.on('response', response => responses.push(response));
      await page.navigate(EMPTY_PAGE);
      expect(responses.length).toBe(1);
      expect(responses[0].url).toBe(EMPTY_PAGE);
      expect(responses[0].status).toBe(200);
      expect(responses[0].ok).toBe(true);
      expect(responses[0].request()).toBeTruthy();
    }));
    it('Page.Events.Response should provide body', SX(async function() {
      let response = null;
      page.on('response', r => response = r);
      await page.navigate(PREFIX + '/simple.json');
      expect(response).toBeTruthy();
      expect(await response.text()).toBe('{"foo": "bar"}\n');
      expect(await response.json()).toEqual({foo: 'bar'});
    }));
    it('Page.Events.Response should not report body unless request is finished', SX(async() => {
      await page.navigate(EMPTY_PAGE);
      // Setup server to trap request.
      let serverResponse = null;
      server.setRoute('/get', (req, res) => {
        serverResponse = res;
        res.write('hello ');
      });
      // Setup page to trap response.
      let pageResponse = null;
      let requestFinished = false;
      page.on('response', r => pageResponse = r);
      page.on('requestfinished', () => requestFinished = true);
      // send request and wait for server response
      await Promise.all([
        page.evaluate(() => fetch('./get', { method: 'GET'})),
        waitForEvents(page, 'response')
      ]);

      expect(serverResponse).toBeTruthy();
      expect(pageResponse).toBeTruthy();
      expect(pageResponse.status).toBe(200);
      expect(requestFinished).toBe(false);

      let responseText = pageResponse.text();
      // Write part of the response and wait for it to be flushed.
      await new Promise(x => serverResponse.write('wor', x));
      // Finish response.
      await new Promise(x => serverResponse.end('ld!', x));
      expect(await responseText).toBe('hello world!');
    }));
    it('Page.Events.RequestFailed', SX(async function() {
      page.setRequestInterceptor(request => {
        if (request.url.endsWith('css'))
          request.abort();
        else
          request.continue();
      });
      let failedRequests = [];
      page.on('requestfailed', request => failedRequests.push(request));
      await page.navigate(PREFIX + '/one-style.html');
      expect(failedRequests.length).toBe(1);
      expect(failedRequests[0].url).toContain('one-style.css');
      expect(failedRequests[0].response()).toBe(null);
    }));
    it('Page.Events.RequestFinished', SX(async function() {
      let requests = [];
      page.on('requestfinished', request => requests.push(request));
      await page.navigate(EMPTY_PAGE);
      expect(requests.length).toBe(1);
      expect(requests[0].url).toBe(EMPTY_PAGE);
      expect(requests[0].response()).toBeTruthy();
    }));
    it('should fire events in proper order', SX(async function() {
      let events = [];
      page.on('request', request => events.push('request'));
      page.on('response', response => events.push('response'));
      page.on('requestfinished', request => events.push('requestfinished'));
      await page.navigate(EMPTY_PAGE);
      expect(events).toEqual(['request', 'response', 'requestfinished']);
    }));
    it('should support redirects', SX(async function() {
      let events = [];
      page.on('request', request => events.push(`${request.method} ${request.url}`));
      page.on('response', response => events.push(`${response.status} ${response.url}`));
      page.on('requestfinished', request => events.push(`DONE ${request.url}`));
      page.on('requestfailed', request => events.push(`FAIL ${request.url}`));
      server.setRedirect('/foo.html', '/empty.html');
      const FOO_URL = PREFIX + '/foo.html';
      await page.navigate(FOO_URL);
      expect(events).toEqual([
        `GET ${FOO_URL}`,
        `302 ${FOO_URL}`,
        `DONE ${FOO_URL}`,
        `GET ${EMPTY_PAGE}`,
        `200 ${EMPTY_PAGE}`,
        `DONE ${EMPTY_PAGE}`
      ]);
    }));
  });

  describe('Page.addScriptTag', function() {
    it('should work', SX(async function() {
      await page.navigate(EMPTY_PAGE);
      await page.addScriptTag('/injectedfile.js');
      expect(await page.evaluate(() => __injected)).toBe(42);
    }));
  });

  describe('Page.url', function() {
    it('should work', SX(async function() {
      expect(page.url()).toBe('about:blank');
      await page.navigate(EMPTY_PAGE);
      expect(page.url()).toBe(EMPTY_PAGE);
    }));
  });

  describe('Page.viewport', function() {
    it('should get the proper viewport size', SX(async function() {
      expect(page.viewport()).toEqual({width: 400, height: 300});
      await page.setViewport({width: 123, height: 456});
      expect(page.viewport()).toEqual({width: 123, height: 456});
    }));
    it('should support mobile emulation', SX(async function() {
      await page.navigate(PREFIX + '/mobile.html');
      expect(await page.evaluate(() => window.innerWidth)).toBe(400);
      await page.setViewport(iPhone.viewport);
      expect(await page.evaluate(() => window.innerWidth)).toBe(375);
      await page.setViewport({width: 400, height: 300});
      expect(await page.evaluate(() => window.innerWidth)).toBe(400);
    }));
    it('should support touch emulation', SX(async function() {
      await page.navigate(PREFIX + '/mobile.html');
      expect(await page.evaluate(() => 'ontouchstart' in window)).toBe(false);
      await page.setViewport(iPhone.viewport);
      expect(await page.evaluate(() => 'ontouchstart' in window)).toBe(true);
      await page.setViewport({width: 100, height: 100});
      expect(await page.evaluate(() => 'ontouchstart' in window)).toBe(false);
    }));
    it('should support landscape emulation', SX(async function() {
      await page.navigate(PREFIX + '/mobile.html');
      expect(await page.evaluate(() => screen.orientation.type)).toBe('portrait-primary');
      await page.setViewport(iPhoneLandscape.viewport);
      expect(await page.evaluate(() => screen.orientation.type)).toBe('landscape-primary');
      await page.setViewport({width: 100, height: 100});
      expect(await page.evaluate(() => screen.orientation.type)).toBe('portrait-primary');
    }));
  });

  describe('Page.evaluateOnNewDocument', function() {
    it('should evaluate before anything else on the page', SX(async function() {
      await page.evaluateOnNewDocument(function(){
        window.injected = 123;
      });
      await page.navigate(PREFIX + '/tamperable.html');
      expect(await page.evaluate(() => window.result)).toBe(123);
    }));
  });

  describe('Page.pdf', function() {
    let outputFile = __dirname + '/assets/output.pdf';
    afterEach(function() {
      fs.unlinkSync(outputFile);
    });

    // Printing to pdf is currently only supported in headless
    (headless ? it : xit)('should print to pdf', SX(async function() {
      await page.navigate(PREFIX + '/grid.html');
      await page.pdf({path: outputFile});
      expect(fs.readFileSync(outputFile).byteLength).toBeGreaterThan(0);
    }));
  });

  describe('Page.plainText', function() {
    it('should return the page text', SX(async function(){
      await page.setContent('<div>the result text</div>');
      expect(await page.plainText()).toBe('the result text');
    }));
  });

  describe('Page.title', function() {
    it('should return the page title', SX(async function(){
      await page.navigate(PREFIX + '/input/button.html');
      expect(await page.title()).toBe('Button test');
    }));
  });

  describe('Query selector', function() {
    it('Page.$', SX(async function() {
      await page.navigate(PREFIX + '/playground.html');
      expect(await page.$('#first', element => element.textContent)).toBe('First div');
      expect(await page.$('#second span', element => element.textContent)).toBe('Inner span');
      expect(await page.$('#first', (element, arg1) => arg1, 'value1')).toBe('value1');
      expect(await page.$('#first', (element, arg1, arg2) => arg2, 'value1', 'value2')).toBe('value2');
      expect(await page.$('doesnot-exist', element => 5)).toBe(null);
      expect(await page.$('button', function(element, arg1) {
        element.textContent = arg1;
        return true;
      }, 'new button text')).toBe(true);
      expect(await page.$('button', function(element) {
        return element.textContent;
      })).toBe('new button text');
    }));

    it('Page.$$', SX(async function() {
      await page.navigate(PREFIX + '/playground.html');
      expect((await page.$$('div', element => element.textContent)).length).toBe(2);
      expect((await page.$$('div', (element, index) => index))[0]).toBe(0);
      expect((await page.$$('div', (element, index) => index))[1]).toBe(1);
      expect((await page.$$('doesnotexist', function(){})).length).toBe(0);
      expect((await page.$$('div', element => element.textContent))[0]).toBe('First div');
      expect((await page.$$('span', (element, index, arg1) => arg1, 'value1'))[0]).toBe('value1');
    }));
  });

  describe('Page.screenshot', function() {
    it('should work', SX(async function() {
      await page.setViewport({width: 500, height: 500});
      await page.navigate(PREFIX + '/grid.html');
      let screenshot = await page.screenshot();
      expect(screenshot).toBeGolden('screenshot-sanity.png');
    }));
    it('should clip rect', SX(async function() {
      await page.setViewport({width: 500, height: 500});
      await page.navigate(PREFIX + '/grid.html');
      let screenshot = await page.screenshot({
        clip: {
          x: 50,
          y: 100,
          width: 150,
          height: 100
        }
      });
      expect(screenshot).toBeGolden('screenshot-clip-rect.png');
    }));
    it('should work for offscreen clip', SX(async function() {
      await page.setViewport({width: 500, height: 500});
      await page.navigate(PREFIX + '/grid.html');
      let screenshot = await page.screenshot({
        clip: {
          x: 50,
          y: 600,
          width: 100,
          height: 100
        }
      });
      expect(screenshot).toBeGolden('screenshot-offscreen-clip.png');
    }));
    it('should run in parallel', SX(async function() {
      await page.setViewport({width: 500, height: 500});
      await page.navigate(PREFIX + '/grid.html');
      let promises = [];
      for (let i = 0; i < 3; ++i) {
        promises.push(page.screenshot({
          clip: {
            x: 50 * i,
            y: 0,
            width: 50,
            height: 50
          }
        }));
      }
      let screenshots = await Promise.all(promises);
      expect(screenshots[1]).toBeGolden('grid-cell-1.png');
    }));
    it('should take fullPage screenshots', SX(async function() {
      await page.setViewport({width: 500, height: 500});
      await page.navigate(PREFIX + '/grid.html');
      let screenshot = await page.screenshot({
        fullPage: true
      });
      expect(screenshot).toBeGolden('screenshot-grid-fullpage.png');
    }));
    it('should run in parallel in multiple pages', SX(async function() {
      const N = 2;
      let pages = await Promise.all(Array(N).fill(0).map(async() => {
        let page = await browser.newPage();
        await page.navigate(PREFIX + '/grid.html');
        return page;
      }));
      let promises = [];
      for (let i = 0; i < N; ++i)
        promises.push(pages[i].screenshot({ clip: { x: 50 * i, y: 0, width: 50, height: 50 } }));
      let screenshots = await Promise.all(promises);
      for (let i = 0; i < N; ++i)
        expect(screenshots[i]).toBeGolden(`grid-cell-${i}.png`);
      await Promise.all(pages.map(page => page.close()));
    }));
  });

  describe('Tracing', function() {
    let outputFile = path.join(__dirname, 'assets', 'trace.json');
    afterEach(function() {
      fs.unlinkSync(outputFile);
    });
    it('should output a trace', SX(async function() {
      await page.tracing.start({screenshots: true});
      await page.navigate(PREFIX + '/grid.html');
      await page.tracing.stop(outputFile);
      expect(fs.existsSync(outputFile)).toBe(true);
    }));
    it('should throw if tracing on two pages', SX(async function() {
      await page.tracing.start();
      let newPage = await browser.newPage();
      let error = null;
      try {
        await newPage.tracing.start();
      } catch (e) {
        error = e;
      }
      await newPage.close();
      expect(error).toBeTruthy();
      await page.tracing.stop(outputFile);
    }));
  });
});

if (process.env.COVERAGE) {
  describe('COVERAGE', function(){
    let coverage = helper.publicAPICoverage();
    let disabled = new Set();
    if (!headless) {
      disabled.add('page.pdf');
    }

    for (let method of coverage.keys()) {
      (disabled.has(method) ? xit : it)(`public api '${method}' should be called`, SX(async function(){
        expect(coverage.get(method)).toBe(true);
      }));
    }
  });
}
/**
 * @param {!EventEmitter} emitter
 * @param {string} eventName
 * @param {number=} eventCount
 * @return {!Promise}
 */
function waitForEvents(emitter, eventName, eventCount = 1) {
  let fulfill;
  let promise = new Promise(x => fulfill = x);
  emitter.on(eventName, onEvent);
  return promise;

  function onEvent() {
    --eventCount;
    if (eventCount)
      return;
    emitter.removeListener(eventName, onEvent);
    fulfill();
  }
}

// Since Jasmine doesn't like async functions, they should be wrapped
// in a SX function.
function SX(fun) {
  return done => Promise.resolve(fun()).then(done).catch(done.fail);
}<|MERGE_RESOLUTION|>--- conflicted
+++ resolved
@@ -766,22 +766,12 @@
       page.on('dialog', dialog => {
         expect(dialog.type).toBe('alert');
         expect(dialog.message()).toBe('yo');
-<<<<<<< HEAD
         dialog.accept('continue');
       });
       await page.evaluate(() => alert('yo'));
     }));
     it('should allow accepting prompts', SX(async function() {
       page.on('dialog', async dialog => {
-=======
-        dialog.accept();
-      });
-      await page.evaluate(() => alert('yo'));
-    }));
-    // TODO Enable this when crbug.com/718235 is fixed.
-    (headless ? xit : it)('should allow accepting prompts', SX(async function(done) {
-      page.on('dialog', dialog => {
->>>>>>> 3f0306a4
         expect(dialog.type).toBe('prompt');
         expect(dialog.message()).toBe('question?');
         dialog.accept('answer!');
