/**
 * Copyright 2017 Google Inc. All rights reserved.
 *
 * Licensed under the Apache License, Version 2.0 (the "License");
 * you may not use this file except in compliance with the License.
 * You may obtain a copy of the License at
 *
 *     http://www.apache.org/licenses/LICENSE-2.0
 *
 * Unless required by applicable law or agreed to in writing, software
 * distributed under the License is distributed on an "AS IS" BASIS,
 * WITHOUT WARRANTIES OR CONDITIONS OF ANY KIND, either express or implied.
 * See the License for the specific language governing permissions and
 * limitations under the License.
 */
const fs = require('fs');
const path = require('path');
const utils = require('./utils');
const {waitEvent} = require('./utils');

module.exports.addTests = function({testRunner, expect, puppeteer, DeviceDescriptors, headless}) {
  const {describe, xdescribe, fdescribe} = testRunner;
  const {it, fit, xit} = testRunner;
  const {beforeAll, beforeEach, afterAll, afterEach} = testRunner;
  const iPhone = DeviceDescriptors['iPhone 6'];
  const iPhoneLandscape = DeviceDescriptors['iPhone 6 landscape'];

  describe('Page.close', function() {
    it('should reject all promises when page is closed', async({context}) => {
      const newPage = await context.newPage();
      const neverResolves = newPage.evaluate(() => new Promise(r => {}));
      newPage.close();
      let error = null;
      await neverResolves.catch(e => error = e);
      expect(error.message).toContain('Protocol error');
    });
    it('should not be visible in browser.pages', async({browser}) => {
      const newPage = await browser.newPage();
      expect(await browser.pages()).toContain(newPage);
      await newPage.close();
      expect(await browser.pages()).not.toContain(newPage);
    });
    it('should run beforeunload if asked for', async({context, server}) => {
      const newPage = await context.newPage();
      await newPage.goto(server.PREFIX + '/beforeunload.html');
      // We have to interact with a page so that 'beforeunload' handlers
      // fire.
      await newPage.click('body');
      newPage.close({ runBeforeUnload: true });
      const dialog = await waitEvent(newPage, 'dialog');
      expect(dialog.type()).toBe('beforeunload');
      expect(dialog.defaultValue()).toBe('');
      expect(dialog.message()).toBe('');
      dialog.accept();
      await waitEvent(newPage, 'close');
    });
    it('should set the page close state', async({context}) => {
      const newPage = await context.newPage();
      expect(newPage.isClosed()).toBe(false);
      await newPage.close();
      expect(newPage.isClosed()).toBe(true);
    });
  });

  describe('Page.Events.error', function() {
    it('should throw when page crashes', async({page}) => {
      let error = null;
      page.on('error', err => error = err);
      page.goto('chrome://crash').catch(e => {});
      await waitEvent(page, 'error');
      expect(error.message).toBe('Page crashed!');
    });
  });

  describe('Page.evaluate', function() {
    it('should work', async({page, server}) => {
      const result = await page.evaluate(() => 7 * 3);
      expect(result).toBe(21);
    });
    it('should throw when evaluation triggers reload', async({page, server}) => {
      let error = null;
      await page.evaluate(() => {
        location.reload();
        return new Promise(resolve => {
          setTimeout(() => resolve(1), 0);
        });
      }).catch(e => error = e);
      expect(error.message).toContain('Protocol error');
    });
    it('should await promise', async({page, server}) => {
      const result = await page.evaluate(() => Promise.resolve(8 * 7));
      expect(result).toBe(56);
    });
    it('should work right after framenavigated', async({page, server}) => {
      let frameEvaluation = null;
      page.on('framenavigated', async frame => {
        frameEvaluation = frame.evaluate(() => 6 * 7);
      });
      await page.goto(server.EMPTY_PAGE);
      expect(await frameEvaluation).toBe(42);
    });
    it('should work from-inside an exposed function', async({page, server}) => {
      // Setup inpage callback, which calls Page.evaluate
      await page.exposeFunction('callController', async function(a, b) {
        return await page.evaluate((a, b) => a * b, a, b);
      });
      const result = await page.evaluate(async function() {
        return await callController(9, 3);
      });
      expect(result).toBe(27);
    });
    it('should reject promise with exception', async({page, server}) => {
      let error = null;
      await page.evaluate(() => not.existing.object.property).catch(e => error = e);
      expect(error).toBeTruthy();
      expect(error.message).toContain('not is not defined');
    });
    it('should support thrown strings as error messages', async({page, server}) => {
      let error = null;
      await page.evaluate(() => { throw 'qwerty'; }).catch(e => error = e);
      expect(error).toBeTruthy();
      expect(error.message).toContain('qwerty');
    });
    it('should support thrown numbers as error messages', async({page, server}) => {
      let error = null;
      await page.evaluate(() => { throw 100500; }).catch(e => error = e);
      expect(error).toBeTruthy();
      expect(error.message).toContain('100500');
    });
    it('should return complex objects', async({page, server}) => {
      const object = {foo: 'bar!'};
      const result = await page.evaluate(a => a, object);
      expect(result).not.toBe(object);
      expect(result).toEqual(object);
    });
    it('should return NaN', async({page, server}) => {
      const result = await page.evaluate(() => NaN);
      expect(Object.is(result, NaN)).toBe(true);
    });
    it('should return -0', async({page, server}) => {
      const result = await page.evaluate(() => -0);
      expect(Object.is(result, -0)).toBe(true);
    });
    it('should return Infinity', async({page, server}) => {
      const result = await page.evaluate(() => Infinity);
      expect(Object.is(result, Infinity)).toBe(true);
    });
    it('should return -Infinity', async({page, server}) => {
      const result = await page.evaluate(() => -Infinity);
      expect(Object.is(result, -Infinity)).toBe(true);
    });
    it('should accept "undefined" as one of multiple parameters', async({page, server}) => {
      const result = await page.evaluate((a, b) => Object.is(a, undefined) && Object.is(b, 'foo'), undefined, 'foo');
      expect(result).toBe(true);
    });
    it('should properly serialize null fields', async({page}) => {
      expect(await page.evaluate(() => ({a: undefined}))).toEqual({});
    });
    it('should return undefined for non-serializable objects', async({page, server}) => {
      expect(await page.evaluate(() => window)).toBe(undefined);
      expect(await page.evaluate(() => [Symbol('foo4')])).toBe(undefined);
    });
    it('should fail for circular object', async({page, server}) => {
      const result = await page.evaluate(() => {
        const a = {};
        const b = {a};
        a.b = b;
        return a;
      });
      expect(result).toBe(undefined);
    });
    it('should accept a string', async({page, server}) => {
      const result = await page.evaluate('1 + 2');
      expect(result).toBe(3);
    });
    it('should accept a string with semi colons', async({page, server}) => {
      const result = await page.evaluate('1 + 5;');
      expect(result).toBe(6);
    });
    it('should accept a string with comments', async({page, server}) => {
      const result = await page.evaluate('2 + 5;\n// do some math!');
      expect(result).toBe(7);
    });
    it('should accept element handle as an argument', async({page, server}) => {
      await page.setContent('<section>42</section>');
      const element = await page.$('section');
      const text = await page.evaluate(e => e.textContent, element);
      expect(text).toBe('42');
    });
    it('should throw if underlying element was disposed', async({page, server}) => {
      await page.setContent('<section>39</section>');
      const element = await page.$('section');
      expect(element).toBeTruthy();
      await element.dispose();
      let error = null;
      await page.evaluate(e => e.textContent, element).catch(e => error = e);
      expect(error.message).toContain('JSHandle is disposed');
    });
    it('should throw if elementHandles are from other frames', async({page, server}) => {
      await utils.attachFrame(page, 'frame1', server.EMPTY_PAGE);
      const bodyHandle = await page.frames()[1].$('body');
      let error = null;
      await page.evaluate(body => body.innerHTML, bodyHandle).catch(e => error = e);
      expect(error).toBeTruthy();
      expect(error.message).toContain('JSHandles can be evaluated only in the context they were created');
    });
    it('should accept object handle as an argument', async({page, server}) => {
      const navigatorHandle = await page.evaluateHandle(() => navigator);
      const text = await page.evaluate(e => e.userAgent, navigatorHandle);
      expect(text).toContain('Mozilla');
    });
    it('should accept object handle to primitive types', async({page, server}) => {
      const aHandle = await page.evaluateHandle(() => 5);
      const isFive = await page.evaluate(e => Object.is(e, 5), aHandle);
      expect(isFive).toBeTruthy();
    });
    it('should simulate a user gesture', async({page, server}) => {
      await page.evaluate(playAudio);
      // also test evaluating strings
      await page.evaluate(`(${playAudio})()`);

      function playAudio() {
        const audio = document.createElement('audio');
        audio.src = 'data:audio/wav;base64,UklGRiQAAABXQVZFZm10IBAAAAABAAEARKwAAIhYAQACABAAZGF0YQAAAAA=';
        // This returns a promise which throws if it was not triggered by a user gesture.
        return audio.play();
      }
    });
    it('should throw a nice error after a navigation', async({page, server}) => {
      const executionContext = await page.mainFrame().executionContext();

      await Promise.all([
        page.waitForNavigation(),
        executionContext.evaluate(() => window.location.reload())
      ]);
      const error = await executionContext.evaluate(() => null).catch(e => e);
      expect(error.message).toContain('navigation');
    });
  });

  describe('Page.setOfflineMode', function() {
    it('should work', async({page, server}) => {
      await page.setOfflineMode(true);
      let error = null;
      await page.goto(server.EMPTY_PAGE).catch(e => error = e);
      expect(error).toBeTruthy();
      await page.setOfflineMode(false);
      const response = await page.reload();
      expect(response.status()).toBe(200);
    });
    it('should emulate navigator.onLine', async({page, server}) => {
      expect(await page.evaluate(() => window.navigator.onLine)).toBe(true);
      await page.setOfflineMode(true);
      expect(await page.evaluate(() => window.navigator.onLine)).toBe(false);
      await page.setOfflineMode(false);
      expect(await page.evaluate(() => window.navigator.onLine)).toBe(true);
    });
  });

  describe('Page.evaluateHandle', function() {
    it('should work', async({page, server}) => {
      const windowHandle = await page.evaluateHandle(() => window);
      expect(windowHandle).toBeTruthy();
    });
  });

  describe('ExecutionContext.queryObjects', function() {
    it('should work', async({page, server}) => {
      // Instantiate an object
      await page.evaluate(() => window.set = new Set(['hello', 'world']));
      const prototypeHandle = await page.evaluateHandle(() => Set.prototype);
      const objectsHandle = await page.queryObjects(prototypeHandle);
      const count = await page.evaluate(objects => objects.length, objectsHandle);
      expect(count).toBe(1);
      const values = await page.evaluate(objects => Array.from(objects[0].values()), objectsHandle);
      expect(values).toEqual(['hello', 'world']);
    });
    it('should fail for disposed handles', async({page, server}) => {
      const prototypeHandle = await page.evaluateHandle(() => HTMLBodyElement.prototype);
      await prototypeHandle.dispose();
      let error = null;
      await page.queryObjects(prototypeHandle).catch(e => error = e);
      expect(error.message).toBe('Prototype JSHandle is disposed!');
    });
    it('should fail primitive values as prototypes', async({page, server}) => {
      const prototypeHandle = await page.evaluateHandle(() => 42);
      let error = null;
      await page.queryObjects(prototypeHandle).catch(e => error = e);
      expect(error.message).toBe('Prototype JSHandle must not be referencing primitive value');
    });
  });

  describe('Page.waitFor', function() {
    it('should wait for selector', async({page, server}) => {
      let found = false;
      const waitFor = page.waitFor('div').then(() => found = true);
      await page.goto(server.EMPTY_PAGE);
      expect(found).toBe(false);
      await page.goto(server.PREFIX + '/grid.html');
      await waitFor;
      expect(found).toBe(true);
    });
    it('should wait for an xpath', async({page, server}) => {
      let found = false;
      const waitFor = page.waitFor('//div').then(() => found = true);
      await page.goto(server.EMPTY_PAGE);
      expect(found).toBe(false);
      await page.goto(server.PREFIX + '/grid.html');
      await waitFor;
      expect(found).toBe(true);
    });
    it('should not allow you to select an element with single slash xpath', async({page, server}) => {
      await page.setContent(`<div>some text</div>`);
      let error = null;
      await page.waitFor('/html/body/div').catch(e => error = e);
      expect(error).toBeTruthy();
    });
    it('should timeout', async({page, server}) => {
      const startTime = Date.now();
      const timeout = 42;
      await page.waitFor(timeout);
      expect(Date.now() - startTime).not.toBeLessThan(timeout / 2);
    });
    it('should wait for predicate', async({page, server}) => {
      const watchdog = page.waitFor(() => window.innerWidth < 100);
      page.setViewport({width: 10, height: 10});
      await watchdog;
    });
    it('should throw when unknown type', async({page, server}) => {
      let error = null;
      await page.waitFor({foo: 'bar'}).catch(e => error = e);
      expect(error.message).toContain('Unsupported target type');
    });
    it('should wait for predicate with arguments', async({page, server}) => {
      await page.waitFor((arg1, arg2) => arg1 !== arg2, {}, 1, 2);
    });
  });

  describe('Page.Events.Console', function() {
    it('should work', async({page, server}) => {
      let message = null;
      page.once('console', m => message = m);
      await Promise.all([
        page.evaluate(() => console.log('hello', 5, {foo: 'bar'})),
        waitEvent(page, 'console')
      ]);
      expect(message.text()).toEqual('hello 5 JSHandle@object');
      expect(message.type()).toEqual('log');
      expect(await message.args()[0].jsonValue()).toEqual('hello');
      expect(await message.args()[1].jsonValue()).toEqual(5);
      expect(await message.args()[2].jsonValue()).toEqual({foo: 'bar'});
    });
    it('should work for different console API calls', async({page, server}) => {
      const messages = [];
      page.on('console', msg => messages.push(msg));
      // All console events will be reported before `page.evaluate` is finished.
      await page.evaluate(() => {
        // A pair of time/timeEnd generates only one Console API call.
        console.time('calling console.time');
        console.timeEnd('calling console.time');
        console.trace('calling console.trace');
        console.dir('calling console.dir');
        console.warn('calling console.warn');
        console.error('calling console.error');
        console.log(Promise.resolve('should not wait until resolved!'));
      });
      expect(messages.map(msg => msg.type())).toEqual([
        'timeEnd', 'trace', 'dir', 'warning', 'error', 'log'
      ]);
      expect(messages[0].text()).toContain('calling console.time');
      expect(messages.slice(1).map(msg => msg.text())).toEqual([
        'calling console.trace',
        'calling console.dir',
        'calling console.warn',
        'calling console.error',
        'JSHandle@promise',
      ]);
    });
    it('should not fail for window object', async({page, server}) => {
      let message = null;
      page.once('console', msg => message = msg);
      await Promise.all([
        page.evaluate(() => console.error(window)),
        waitEvent(page, 'console')
      ]);
      expect(message.text()).toBe('JSHandle@object');
    });
    it('should trigger correct Log', async({page, server}) => {
      await page.goto('about:blank');
      const [message] = await Promise.all([
        waitEvent(page, 'console'),
        page.evaluate(async url => fetch(url).catch(e => {}), server.EMPTY_PAGE)
      ]);
      expect(message.text()).toContain('No \'Access-Control-Allow-Origin\'');
      expect(message.type()).toEqual('error');
    });
  });

  describe('Page.Events.DOMContentLoaded', function() {
    it('should fire when expected', async({page, server}) => {
      page.goto('about:blank');
      await waitEvent(page, 'domcontentloaded');
    });
  });

  describe('Page.metrics', function() {
    it('should get metrics from a page', async({page, server}) => {
      await page.goto('about:blank');
      const metrics = await page.metrics();
      checkMetrics(metrics);
    });
    it('metrics event fired on console.timeStamp', async({page, server}) => {
      const metricsPromise = new Promise(fulfill => page.once('metrics', fulfill));
      await page.evaluate(() => console.timeStamp('test42'));
      const metrics = await metricsPromise;
      expect(metrics.title).toBe('test42');
      checkMetrics(metrics.metrics);
    });
    function checkMetrics(metrics) {
      const metricsToCheck = new Set([
        'Timestamp',
        'Documents',
        'Frames',
        'JSEventListeners',
        'Nodes',
        'LayoutCount',
        'RecalcStyleCount',
        'LayoutDuration',
        'RecalcStyleDuration',
        'ScriptDuration',
        'TaskDuration',
        'JSHeapUsedSize',
        'JSHeapTotalSize',
      ]);
      for (const name in metrics) {
        expect(metricsToCheck.has(name)).toBeTruthy();
        expect(metrics[name]).toBeGreaterThanOrEqual(0);
        metricsToCheck.delete(name);
      }
      expect(metricsToCheck.size).toBe(0);
    }
  });

  describe('Page.goto', function() {
    it('should navigate to about:blank', async({page, server}) => {
      const response = await page.goto('about:blank');
      expect(response).toBe(null);
    });
    it('should return response when page changes its URL after load', async({page, server}) => {
      const response = await page.goto(server.PREFIX + '/historyapi.html');
      expect(response.status()).toBe(200);
    });
    it('should work with subframes return 204', async({page, server}) => {
      server.setRoute('/frames/frame.html', (req, res) => {
        res.statusCode = 204;
        res.end();
      });
      await page.goto(server.PREFIX + '/frames/one-frame.html');
    });
    it('should fail when server returns 204', async({page, server}) => {
      server.setRoute('/empty.html', (req, res) => {
        res.statusCode = 204;
        res.end();
      });
      let error = null;
      await page.goto(server.EMPTY_PAGE).catch(e => error = e);
      expect(error).not.toBe(null);
      expect(error.message).toContain('net::ERR_ABORTED');
    });
    it('should navigate to empty page with domcontentloaded', async({page, server}) => {
      const response = await page.goto(server.EMPTY_PAGE, {waitUntil: 'domcontentloaded'});
      expect(response.status()).toBe(200);
      expect(response.securityDetails()).toBe(null);
    });
    xit('should work when page calls history API in beforeunload', async({page, server}) => {
      await page.goto(server.EMPTY_PAGE);
      await page.evaluate(() => {
        window.addEventListener('beforeunload', () => history.replaceState(null, 'initial', window.location.href), false);
      });
      const response = await page.goto(server.PREFIX + '/grid.html');
      expect(response.status()).toBe(200);
    });
    it('should navigate to empty page with networkidle0', async({page, server}) => {
      const response = await page.goto(server.EMPTY_PAGE, {waitUntil: 'networkidle0'});
      expect(response.status()).toBe(200);
    });
    it('should navigate to empty page with networkidle2', async({page, server}) => {
      const response = await page.goto(server.EMPTY_PAGE, {waitUntil: 'networkidle2'});
      expect(response.status()).toBe(200);
    });
    it('should fail when navigating to bad url', async({page, server}) => {
      let error = null;
      await page.goto('asdfasdf').catch(e => error = e);
      expect(error.message).toContain('Cannot navigate to invalid URL');
    });
    it('should fail when navigating to bad SSL', async({page, httpsServer}) => {
      // Make sure that network events do not emit 'undefined'.
      // @see https://crbug.com/750469
      page.on('request', request => expect(request).toBeTruthy());
      page.on('requestfinished', request => expect(request).toBeTruthy());
      page.on('requestfailed', request => expect(request).toBeTruthy());
      let error = null;
      await page.goto(httpsServer.EMPTY_PAGE).catch(e => error = e);
      expect(error.message).toContain('net::ERR_CERT_AUTHORITY_INVALID');
    });
    it('should fail when navigating to bad SSL after redirects', async({page, server, httpsServer}) => {
      server.setRedirect('/redirect/1.html', '/redirect/2.html');
      server.setRedirect('/redirect/2.html', '/empty.html');
      let error = null;
      await page.goto(httpsServer.PREFIX + '/redirect/1.html').catch(e => error = e);
      expect(error.message).toContain('net::ERR_CERT_AUTHORITY_INVALID');
    });
    it('should throw if networkidle is passed as an option', async({page, server}) => {
      let error = null;
      await page.goto(server.EMPTY_PAGE, {waitUntil: 'networkidle'}).catch(err => error = err);
      expect(error.message).toContain('"networkidle" option is no longer supported');
    });
    it('should fail when main resources failed to load', async({page, server}) => {
      let error = null;
      await page.goto('http://localhost:44123/non-existing-url').catch(e => error = e);
      expect(error.message).toContain('net::ERR_CONNECTION_REFUSED');
    });
    it('should fail when exceeding maximum navigation timeout', async({page, server}) => {
      // Hang for request to the empty.html
      server.setRoute('/empty.html', (req, res) => { });
      let error = null;
      await page.goto(server.PREFIX + '/empty.html', {timeout: 1}).catch(e => error = e);
      expect(error.message).toContain('Navigation Timeout Exceeded: 1ms');
    });
    it('should fail when exceeding default maximum navigation timeout', async({page, server}) => {
      // Hang for request to the empty.html
      server.setRoute('/empty.html', (req, res) => { });
      let error = null;
      page.setDefaultNavigationTimeout(1);
      await page.goto(server.PREFIX + '/empty.html').catch(e => error = e);
      expect(error.message).toContain('Navigation Timeout Exceeded: 1ms');
    });
    it('should disable timeout when its set to 0', async({page, server}) => {
      let error = null;
      let loaded = false;
      page.once('load', () => loaded = true);
      await page.goto(server.PREFIX + '/grid.html', {timeout: 0, waitUntil: ['load']}).catch(e => error = e);
      expect(error).toBe(null);
      expect(loaded).toBe(true);
    });
    it('should work when navigating to valid url', async({page, server}) => {
      const response = await page.goto(server.EMPTY_PAGE);
      expect(response.ok()).toBe(true);
    });
    it('should work when navigating to data url', async({page, server}) => {
      const response = await page.goto('data:text/html,hello');
      expect(response.ok()).toBe(true);
    });
    it('should work when navigating to 404', async({page, server}) => {
      const response = await page.goto(server.PREFIX + '/not-found');
      expect(response.ok()).toBe(false);
      expect(response.status()).toBe(404);
    });
    it('should return last response in redirect chain', async({page, server}) => {
      server.setRedirect('/redirect/1.html', '/redirect/2.html');
      server.setRedirect('/redirect/2.html', '/redirect/3.html');
      server.setRedirect('/redirect/3.html', server.EMPTY_PAGE);
      const response = await page.goto(server.PREFIX + '/redirect/1.html');
      expect(response.ok()).toBe(true);
      expect(response.url()).toBe(server.EMPTY_PAGE);
    });
    it('should wait for network idle to succeed navigation', async({page, server}) => {
      let responses = [];
      // Hold on to a bunch of requests without answering.
      server.setRoute('/fetch-request-a.js', (req, res) => responses.push(res));
      server.setRoute('/fetch-request-b.js', (req, res) => responses.push(res));
      server.setRoute('/fetch-request-c.js', (req, res) => responses.push(res));
      server.setRoute('/fetch-request-d.js', (req, res) => responses.push(res));
      const initialFetchResourcesRequested = Promise.all([
        server.waitForRequest('/fetch-request-a.js'),
        server.waitForRequest('/fetch-request-b.js'),
        server.waitForRequest('/fetch-request-c.js'),
      ]);
      const secondFetchResourceRequested = server.waitForRequest('/fetch-request-d.js');

      // Navigate to a page which loads immediately and then does a bunch of
      // requests via javascript's fetch method.
      const navigationPromise = page.goto(server.PREFIX + '/networkidle.html', {
        waitUntil: 'networkidle0',
      });
      // Track when the navigation gets completed.
      let navigationFinished = false;
      navigationPromise.then(() => navigationFinished = true);

      // Wait for the page's 'load' event.
      await new Promise(fulfill => page.once('load', fulfill));
      expect(navigationFinished).toBe(false);

      // Wait for the initial three resources to be requested.
      await initialFetchResourcesRequested;

      // Expect navigation still to be not finished.
      expect(navigationFinished).toBe(false);

      // Respond to initial requests.
      for (const response of responses) {
        response.statusCode = 404;
        response.end(`File not found`);
      }

      // Reset responses array
      responses = [];

      // Wait for the second round to be requested.
      await secondFetchResourceRequested;
      // Expect navigation still to be not finished.
      expect(navigationFinished).toBe(false);

      // Respond to requests.
      for (const response of responses) {
        response.statusCode = 404;
        response.end(`File not found`);
      }

      const response = await navigationPromise;
      // Expect navigation to succeed.
      expect(response.ok()).toBe(true);
    });
    it('should not leak listeners during navigation', async({page, server}) => {
      let warning = null;
      const warningHandler = w => warning = w;
      process.on('warning', warningHandler);
      for (let i = 0; i < 20; ++i)
        await page.goto(server.EMPTY_PAGE);
      process.removeListener('warning', warningHandler);
      expect(warning).toBe(null);
    });
    it('should not leak listeners during bad navigation', async({page, server}) => {
      let warning = null;
      const warningHandler = w => warning = w;
      process.on('warning', warningHandler);
      for (let i = 0; i < 20; ++i)
        await page.goto('asdf').catch(e => {/* swallow navigation error */});
      process.removeListener('warning', warningHandler);
      expect(warning).toBe(null);
    });
    it('should navigate to dataURL and fire dataURL requests', async({page, server}) => {
      const requests = [];
      page.on('request', request => requests.push(request));
      const dataURL = 'data:text/html,<div>yo</div>';
      const response = await page.goto(dataURL);
      expect(response.status()).toBe(200);
      expect(requests.length).toBe(1);
      expect(requests[0].url()).toBe(dataURL);
    });
    it('should navigate to URL with hash and fire requests without hash', async({page, server}) => {
      const requests = [];
      page.on('request', request => requests.push(request));
      const response = await page.goto(server.EMPTY_PAGE + '#hash');
      expect(response.status()).toBe(200);
      expect(response.url()).toBe(server.EMPTY_PAGE);
      expect(requests.length).toBe(1);
      expect(requests[0].url()).toBe(server.EMPTY_PAGE);
    });
    it('should work with self requesting page', async({page, server}) => {
      const response = await page.goto(server.PREFIX + '/self-request.html');
      expect(response.status()).toBe(200);
      expect(response.url()).toContain('self-request.html');
    });
    it('should fail when navigating and show the url at the error message', async function({page, server, httpsServer}) {
      const url = httpsServer.PREFIX + '/redirect/1.html';
      let error = null;
      try {
        await page.goto(url);
      } catch (e) {
        error = e;
      }
      expect(error.message).toContain(url);
    });
  });

  describe('Page.waitForNavigation', function() {
    it('should work', async({page, server}) => {
      await page.goto(server.EMPTY_PAGE);
      const [result] = await Promise.all([
        page.waitForNavigation(),
        page.evaluate(url => window.location.href = url, server.PREFIX + '/grid.html')
      ]);
      const response = await result;
      expect(response.ok()).toBe(true);
      expect(response.url()).toContain('grid.html');
    });
<<<<<<< HEAD
=======
    it('should work with both domcontentloaded and load', async({page, server}) => {
      let response = null;
      server.setRoute('/one-style.css', (req, res) => response = res);
      const navigationPromise = page.goto(server.PREFIX + '/one-style.html');
      const domContentLoadedPromise = page.waitForNavigation({
        waitUntil: 'domcontentloaded'
      });

      let bothFired = false;
      const bothFiredPromise = page.waitForNavigation({
        waitUntil: ['load', 'domcontentloaded']
      }).then(() => bothFired = true);

      await server.waitForRequest('/one-style.css');
      await domContentLoadedPromise;
      expect(bothFired).toBe(false);
      response.end();
      await bothFiredPromise;
      await navigationPromise;
    });
    it('should work with clicking on anchor links', async({page, server}) => {
      await page.goto(server.EMPTY_PAGE);
      await page.setContent(`<a href='#foobar'>foobar</a>`);
      const [response] = await Promise.all([
        page.waitForNavigation(),
        page.click('a'),
      ]);
      expect(response).toBe(null);
      expect(page.url()).toBe(server.EMPTY_PAGE + '#foobar');
    });
    it('should work with history.pushState()', async({page, server}) => {
      await page.goto(server.EMPTY_PAGE);
      await page.setContent(`
        <a onclick='javascript:pushState()'>SPA</a>
        <script>
          function pushState() { history.pushState({}, '', 'wow.html') }
        </script>
      `);
      const [response] = await Promise.all([
        page.waitForNavigation(),
        page.click('a'),
      ]);
      expect(response).toBe(null);
      expect(page.url()).toBe(server.PREFIX + '/wow.html');
    });
    it('should work with history.replaceState()', async({page, server}) => {
      await page.goto(server.EMPTY_PAGE);
      await page.setContent(`
        <a onclick='javascript:replaceState()'>SPA</a>
        <script>
          function replaceState() { history.replaceState({}, '', '/replaced.html') }
        </script>
      `);
      const [response] = await Promise.all([
        page.waitForNavigation(),
        page.click('a'),
      ]);
      expect(response).toBe(null);
      expect(page.url()).toBe(server.PREFIX + '/replaced.html');
    });
    it('should work with DOM history.back()/history.forward()', async({page, server}) => {
      await page.goto(server.EMPTY_PAGE);
      await page.setContent(`
        <a id=back onclick='javascript:goBack()'>back</a>
        <a id=forward onclick='javascript:goForward()'>forward</a>
        <script>
          function goBack() { history.back(); }
          function goForward() { history.forward(); }
          history.pushState({}, '', '/first.html');
          history.pushState({}, '', '/second.html');
        </script>
      `);
      expect(page.url()).toBe(server.PREFIX + '/second.html');
      const [backResponse] = await Promise.all([
        page.waitForNavigation(),
        page.click('a#back'),
      ]);
      expect(backResponse).toBe(null);
      expect(page.url()).toBe(server.PREFIX + '/first.html');
      const [forwardResponse] = await Promise.all([
        page.waitForNavigation(),
        page.click('a#forward'),
      ]);
      expect(forwardResponse).toBe(null);
      expect(page.url()).toBe(server.PREFIX + '/second.html');
    });
    it('should work when subframe issues window.stop()', async({page, server}) => {
      server.setRoute('/frames/style.css', (req, res) => {});
      const navigationPromise = page.goto(server.PREFIX + '/frames/one-frame.html');
      const frame = await utils.waitEvent(page, 'frameattached');
      await new Promise(fulfill => {
        page.on('framenavigated', f => {
          if (f === frame)
            fulfill();
        });
      });
      await Promise.all([
        frame.evaluate(() => window.stop()),
        navigationPromise
      ]);
    });
>>>>>>> 0c49bf52
  });

  describe('Page.waitForRequest', function() {
    it('should work', async({page, server}) => {
      await page.goto(server.EMPTY_PAGE);
      const [request] = await Promise.all([
        page.waitForRequest(server.PREFIX + '/digits/2.png'),
        page.evaluate(() => {
          fetch('/digits/1.png');
          fetch('/digits/2.png');
          fetch('/digits/3.png');
        })
      ]);
      expect(request.url()).toBe(server.PREFIX + '/digits/2.png');
    });
    it('should work with predicate', async({page, server}) => {
      await page.goto(server.EMPTY_PAGE);
      const [request] = await Promise.all([
        page.waitForRequest(request => request.url() === server.PREFIX + '/digits/2.png'),
        page.evaluate(() => {
          fetch('/digits/1.png');
          fetch('/digits/2.png');
          fetch('/digits/3.png');
        })
      ]);
      expect(request.url()).toBe(server.PREFIX + '/digits/2.png');
    });
    it('should work with no timeout', async({page, server}) => {
      await page.goto(server.EMPTY_PAGE);
      const [request] = await Promise.all([
        page.waitForRequest(server.PREFIX + '/digits/2.png', {timeout: 0}),
        page.evaluate(() => setTimeout(() => {
          fetch('/digits/1.png');
          fetch('/digits/2.png');
          fetch('/digits/3.png');
        }, 50))
      ]);
      expect(request.url()).toBe(server.PREFIX + '/digits/2.png');
    });
  });

  describe('Page.waitForResponse', function() {
    it('should work', async({page, server}) => {
      await page.goto(server.EMPTY_PAGE);
      const [response] = await Promise.all([
        page.waitForResponse(server.PREFIX + '/digits/2.png'),
        page.evaluate(() => {
          fetch('/digits/1.png');
          fetch('/digits/2.png');
          fetch('/digits/3.png');
        })
      ]);
      expect(response.url()).toBe(server.PREFIX + '/digits/2.png');
    });
    it('should work with predicate', async({page, server}) => {
      await page.goto(server.EMPTY_PAGE);
      const [response] = await Promise.all([
        page.waitForResponse(response => response.url() === server.PREFIX + '/digits/2.png'),
        page.evaluate(() => {
          fetch('/digits/1.png');
          fetch('/digits/2.png');
          fetch('/digits/3.png');
        })
      ]);
      expect(response.url()).toBe(server.PREFIX + '/digits/2.png');
    });
    it('should work with no timeout', async({page, server}) => {
      await page.goto(server.EMPTY_PAGE);
      const [response] = await Promise.all([
        page.waitForResponse(server.PREFIX + '/digits/2.png', {timeout: 0}),
        page.evaluate(() => setTimeout(() => {
          fetch('/digits/1.png');
          fetch('/digits/2.png');
          fetch('/digits/3.png');
        }, 50))
      ]);
      expect(response.url()).toBe(server.PREFIX + '/digits/2.png');
    });
  });

  describe('Page.goBack', function() {
    it('should work', async({page, server}) => {
      await page.goto(server.EMPTY_PAGE);
      await page.goto(server.PREFIX + '/grid.html');

      let response = await page.goBack();
      expect(response.ok()).toBe(true);
      expect(response.url()).toContain(server.EMPTY_PAGE);

      response = await page.goForward();
      expect(response.ok()).toBe(true);
      expect(response.url()).toContain('/grid.html');

      response = await page.goForward();
      expect(response).toBe(null);
    });
    it('should work with HistoryAPI', async({page, server}) => {
      await page.goto(server.EMPTY_PAGE);
      await page.evaluate(() => {
        history.pushState({}, '', '/first.html');
        history.pushState({}, '', '/second.html');
      });
      expect(page.url()).toBe(server.PREFIX + '/second.html');

      await page.goBack();
      expect(page.url()).toBe(server.PREFIX + '/first.html');
      await page.goBack();
      expect(page.url()).toBe(server.EMPTY_PAGE);
      await page.goForward();
      expect(page.url()).toBe(server.PREFIX + '/first.html');
    });
  });

  describe('Page.exposeFunction', function() {
    it('should work', async({page, server}) => {
      await page.exposeFunction('compute', function(a, b) {
        return a * b;
      });
      const result = await page.evaluate(async function() {
        return await compute(9, 4);
      });
      expect(result).toBe(36);
    });
    it('should survive navigation', async({page, server}) => {
      await page.exposeFunction('compute', function(a, b) {
        return a * b;
      });

      await page.goto(server.EMPTY_PAGE);
      const result = await page.evaluate(async function() {
        return await compute(9, 4);
      });
      expect(result).toBe(36);
    });
    it('should await returned promise', async({page, server}) => {
      await page.exposeFunction('compute', function(a, b) {
        return Promise.resolve(a * b);
      });

      const result = await page.evaluate(async function() {
        return await compute(3, 5);
      });
      expect(result).toBe(15);
    });
    it('should work on frames', async({page, server}) => {
      await page.exposeFunction('compute', function(a, b) {
        return Promise.resolve(a * b);
      });

      await page.goto(server.PREFIX + '/frames/nested-frames.html');
      const frame = page.frames()[1];
      const result = await frame.evaluate(async function() {
        return await compute(3, 5);
      });
      expect(result).toBe(15);
    });
    it('should work on frames before navigation', async({page, server}) => {
      await page.goto(server.PREFIX + '/frames/nested-frames.html');
      await page.exposeFunction('compute', function(a, b) {
        return Promise.resolve(a * b);
      });

      const frame = page.frames()[1];
      const result = await frame.evaluate(async function() {
        return await compute(3, 5);
      });
      expect(result).toBe(15);
    });
  });

  describe('Page.Events.Dialog', function() {
    it('should fire', async({page, server}) => {
      page.on('dialog', dialog => {
        expect(dialog.type()).toBe('alert');
        expect(dialog.defaultValue()).toBe('');
        expect(dialog.message()).toBe('yo');
        dialog.accept();
      });
      await page.evaluate(() => alert('yo'));
    });
    it('should allow accepting prompts', async({page, server}) => {
      page.on('dialog', dialog => {
        expect(dialog.type()).toBe('prompt');
        expect(dialog.defaultValue()).toBe('yes.');
        expect(dialog.message()).toBe('question?');
        dialog.accept('answer!');
      });
      const result = await page.evaluate(() => prompt('question?', 'yes.'));
      expect(result).toBe('answer!');
    });
    it('should dismiss the prompt', async({page, server}) => {
      page.on('dialog', dialog => {
        dialog.dismiss();
      });
      const result = await page.evaluate(() => prompt('question?'));
      expect(result).toBe(null);
    });
  });

  describe('Page.Events.PageError', function() {
    it('should fire', async({page, server}) => {
      let error = null;
      page.once('pageerror', e => error = e);
      await Promise.all([
        page.goto(server.PREFIX + '/error.html'),
        waitEvent(page, 'pageerror')
      ]);
      expect(error.message).toContain('Fancy');
    });
  });

  describe('Page.$eval', function() {
    it('should work', async({page, server}) => {
      await page.setContent('<section id="testAttribute">43543</section>');
      const idAttribute = await page.$eval('section', e => e.id);
      expect(idAttribute).toBe('testAttribute');
    });
    it('should accept arguments', async({page, server}) => {
      await page.setContent('<section>hello</section>');
      const text = await page.$eval('section', (e, suffix) => e.textContent + suffix, ' world!');
      expect(text).toBe('hello world!');
    });
    it('should accept ElementHandles as arguments', async({page, server}) => {
      await page.setContent('<section>hello</section><div> world</div>');
      const divHandle = await page.$('div');
      const text = await page.$eval('section', (e, div) => e.textContent + div.textContent, divHandle);
      expect(text).toBe('hello world');
    });
    it('should throw error if no element is found', async({page, server}) => {
      let error = null;
      await page.$eval('section', e => e.id).catch(e => error = e);
      expect(error.message).toContain('failed to find element matching selector "section"');
    });
  });

  describe('Page.$$eval', function() {
    it('should work', async({page, server}) => {
      await page.setContent('<div>hello</div><div>beautiful</div><div>world!</div>');
      const divsCount = await page.$$eval('div', divs => divs.length);
      expect(divsCount).toBe(3);
    });
  });

  describe('Page.$', function() {
    it('should query existing element', async({page, server}) => {
      await page.setContent('<section>test</section>');
      const element = await page.$('section');
      expect(element).toBeTruthy();
    });
    it('should return null for non-existing element', async({page, server}) => {
      const element = await page.$('non-existing-element');
      expect(element).toBe(null);
    });
  });

  describe('Page.$$', function() {
    it('should query existing elements', async({page, server}) => {
      await page.setContent('<div>A</div><br/><div>B</div>');
      const elements = await page.$$('div');
      expect(elements.length).toBe(2);
      const promises = elements.map(element => page.evaluate(e => e.textContent, element));
      expect(await Promise.all(promises)).toEqual(['A', 'B']);
    });
    it('should return empty array if nothing is found', async({page, server}) => {
      await page.goto(server.EMPTY_PAGE);
      const elements = await page.$$('div');
      expect(elements.length).toBe(0);
    });
  });

  describe('Path.$x', function() {
    it('should query existing element', async({page, server}) => {
      await page.setContent('<section>test</section>');
      const elements = await page.$x('/html/body/section');
      expect(elements[0]).toBeTruthy();
      expect(elements.length).toBe(1);
    });
    it('should return empty array for non-existing element', async({page, server}) => {
      const element = await page.$x('/html/body/non-existing-element');
      expect(element).toEqual([]);
    });
    it('should return multiple elements', async({page, sever}) => {
      await page.setContent('<div></div><div></div>');
      const elements = await page.$x('/html/body/div');
      expect(elements.length).toBe(2);
    });
  });

  describe('Page.setUserAgent', function() {
    it('should work', async({page, server}) => {
      expect(await page.evaluate(() => navigator.userAgent)).toContain('Mozilla');
      page.setUserAgent('foobar');
      const [request] = await Promise.all([
        server.waitForRequest('/empty.html'),
        page.goto(server.EMPTY_PAGE),
      ]);
      expect(request.headers['user-agent']).toBe('foobar');
    });
    it('should emulate device user-agent', async({page, server}) => {
      await page.goto(server.PREFIX + '/mobile.html');
      expect(await page.evaluate(() => navigator.userAgent)).toContain('Chrome');
      await page.setUserAgent(iPhone.userAgent);
      expect(await page.evaluate(() => navigator.userAgent)).toContain('Safari');
    });
  });

  describe('Page.setContent', function() {
    const expectedOutput = '<html><head></head><body><div>hello</div></body></html>';
    it('should work', async({page, server}) => {
      await page.setContent('<div>hello</div>');
      const result = await page.content();
      expect(result).toBe(expectedOutput);
    });
    it('should work with doctype', async({page, server}) => {
      const doctype = '<!DOCTYPE html>';
      await page.setContent(`${doctype}<div>hello</div>`);
      const result = await page.content();
      expect(result).toBe(`${doctype}${expectedOutput}`);
    });
    it('should work with HTML 4 doctype', async({page, server}) => {
      const doctype = '<!DOCTYPE html PUBLIC "-//W3C//DTD HTML 4.01//EN" ' +
        '"http://www.w3.org/TR/html4/strict.dtd">';
      await page.setContent(`${doctype}<div>hello</div>`);
      const result = await page.content();
      expect(result).toBe(`${doctype}${expectedOutput}`);
    });
  });

  describe('Page.setBypassCSP', function() {
    it('should bypass CSP meta tag', async({page, server}) => {
      // Make sure CSP prohibits addScriptTag.
      await page.goto(server.PREFIX + '/csp.html');
      await page.addScriptTag({content: 'window.__injected = 42;'}).catch(e => void e);
      expect(await page.evaluate(() => window.__injected)).toBe(undefined);

      // By-pass CSP and try one more time.
      await page.setBypassCSP(true);
      await page.reload();
      await page.addScriptTag({content: 'window.__injected = 42;'});
      expect(await page.evaluate(() => window.__injected)).toBe(42);
    });

    it('should bypass CSP header', async({page, server}) => {
      // Make sure CSP prohibits addScriptTag.
      server.setCSP('/empty.html', 'default-src "self"');
      await page.goto(server.EMPTY_PAGE);
      await page.addScriptTag({content: 'window.__injected = 42;'}).catch(e => void e);
      expect(await page.evaluate(() => window.__injected)).toBe(undefined);

      // By-pass CSP and try one more time.
      await page.setBypassCSP(true);
      await page.reload();
      await page.addScriptTag({content: 'window.__injected = 42;'});
      expect(await page.evaluate(() => window.__injected)).toBe(42);
    });

    it('should bypass after cross-process navigation', async({page, server}) => {
      await page.setBypassCSP(true);
      await page.goto(server.PREFIX + '/csp.html');
      await page.addScriptTag({content: 'window.__injected = 42;'});
      expect(await page.evaluate(() => window.__injected)).toBe(42);

      await page.goto(server.CROSS_PROCESS_PREFIX + '/csp.html');
      await page.addScriptTag({content: 'window.__injected = 42;'});
      expect(await page.evaluate(() => window.__injected)).toBe(42);
    });
  });

  describe('Page.addScriptTag', function() {
    it('should throw an error if no options are provided', async({page, server}) => {
      let error = null;
      try {
        await page.addScriptTag('/injectedfile.js');
      } catch (e) {
        error = e;
      }
      expect(error.message).toBe('Provide an object with a `url`, `path` or `content` property');
    });

    it('should work with a url', async({page, server}) => {
      await page.goto(server.EMPTY_PAGE);
      const scriptHandle = await page.addScriptTag({ url: '/injectedfile.js' });
      expect(scriptHandle.asElement()).not.toBeNull();
      expect(await page.evaluate(() => __injected)).toBe(42);
    });

    it('should work with a url and type=module', async({page, server}) => {
      await page.goto(server.EMPTY_PAGE);
      await page.addScriptTag({ url: '/es6/es6import.js', type: 'module' });
      expect(await page.evaluate(() => __es6injected)).toBe(42);
    });

    it('should work with a path and type=module', async({page, server}) => {
      await page.goto(server.EMPTY_PAGE);
      await page.addScriptTag({ path: path.join(__dirname, 'assets/es6/es6pathimport.js'), type: 'module' });
      await page.waitForFunction('window.__es6injected');
      expect(await page.evaluate(() => __es6injected)).toBe(42);
    });

    it('should work with a content and type=module', async({page, server}) => {
      await page.goto(server.EMPTY_PAGE);
      await page.addScriptTag({ content: `import num from '/es6/es6module.js';window.__es6injected = num;`, type: 'module' });
      await page.waitForFunction('window.__es6injected');
      expect(await page.evaluate(() => __es6injected)).toBe(42);
    });

    it('should throw an error if loading from url fail', async({page, server}) => {
      await page.goto(server.EMPTY_PAGE);
      let error = null;
      try {
        await page.addScriptTag({ url: '/nonexistfile.js' });
      } catch (e) {
        error = e;
      }
      expect(error.message).toBe('Loading script from /nonexistfile.js failed');
    });

    it('should work with a path', async({page, server}) => {
      await page.goto(server.EMPTY_PAGE);
      const scriptHandle = await page.addScriptTag({ path: path.join(__dirname, 'assets/injectedfile.js') });
      expect(scriptHandle.asElement()).not.toBeNull();
      expect(await page.evaluate(() => __injected)).toBe(42);
    });

    it('should include sourcemap when path is provided', async({page, server}) => {
      await page.goto(server.EMPTY_PAGE);
      await page.addScriptTag({ path: path.join(__dirname, 'assets/injectedfile.js') });
      const result = await page.evaluate(() => __injectedError.stack);
      expect(result).toContain(path.join('assets', 'injectedfile.js'));
    });

    it('should work with content', async({page, server}) => {
      await page.goto(server.EMPTY_PAGE);
      const scriptHandle = await page.addScriptTag({ content: 'window.__injected = 35;' });
      expect(scriptHandle.asElement()).not.toBeNull();
      expect(await page.evaluate(() => __injected)).toBe(35);
    });

    it('should throw when added with content to the CSP page', async({page, server}) => {
      await page.goto(server.PREFIX + '/csp.html');
      let error = null;
      await page.addScriptTag({ content: 'window.__injected = 35;' }).catch(e => error = e);
      expect(error).toBeTruthy();
    });

    it('should throw when added with URL to the CSP page', async({page, server}) => {
      await page.goto(server.PREFIX + '/csp.html');
      let error = null;
      await page.addScriptTag({ url: server.CROSS_PROCESS_PREFIX + '/injectedfile.js' }).catch(e => error = e);
      expect(error).toBeTruthy();
    });
  });

  describe('Page.addStyleTag', function() {
    it('should throw an error if no options are provided', async({page, server}) => {
      let error = null;
      try {
        await page.addStyleTag('/injectedstyle.css');
      } catch (e) {
        error = e;
      }
      expect(error.message).toBe('Provide an object with a `url`, `path` or `content` property');
    });

    it('should work with a url', async({page, server}) => {
      await page.goto(server.EMPTY_PAGE);
      const styleHandle = await page.addStyleTag({ url: '/injectedstyle.css' });
      expect(styleHandle.asElement()).not.toBeNull();
      expect(await page.evaluate(`window.getComputedStyle(document.querySelector('body')).getPropertyValue('background-color')`)).toBe('rgb(255, 0, 0)');
    });

    it('should throw an error if loading from url fail', async({page, server}) => {
      await page.goto(server.EMPTY_PAGE);
      let error = null;
      try {
        await page.addStyleTag({ url: '/nonexistfile.js' });
      } catch (e) {
        error = e;
      }
      expect(error.message).toBe('Loading style from /nonexistfile.js failed');
    });

    it('should work with a path', async({page, server}) => {
      await page.goto(server.EMPTY_PAGE);
      const styleHandle = await page.addStyleTag({ path: path.join(__dirname, 'assets/injectedstyle.css') });
      expect(styleHandle.asElement()).not.toBeNull();
      expect(await page.evaluate(`window.getComputedStyle(document.querySelector('body')).getPropertyValue('background-color')`)).toBe('rgb(255, 0, 0)');
    });

    it('should include sourcemap when path is provided', async({page, server}) => {
      await page.goto(server.EMPTY_PAGE);
      await page.addStyleTag({ path: path.join(__dirname, 'assets/injectedstyle.css') });
      const styleHandle = await page.$('style');
      const styleContent = await page.evaluate(style => style.innerHTML, styleHandle);
      expect(styleContent).toContain(path.join('assets', 'injectedstyle.css'));
    });

    it('should work with content', async({page, server}) => {
      await page.goto(server.EMPTY_PAGE);
      const styleHandle = await page.addStyleTag({ content: 'body { background-color: green; }' });
      expect(styleHandle.asElement()).not.toBeNull();
      expect(await page.evaluate(`window.getComputedStyle(document.querySelector('body')).getPropertyValue('background-color')`)).toBe('rgb(0, 128, 0)');
    });

    it('should throw when added with content to the CSP page', async({page, server}) => {
      await page.goto(server.PREFIX + '/csp.html');
      let error = null;
      await page.addStyleTag({ content: 'body { background-color: green; }' }).catch(e => error = e);
      expect(error).toBeTruthy();
    });

    it('should throw when added with URL to the CSP page', async({page, server}) => {
      await page.goto(server.PREFIX + '/csp.html');
      let error = null;
      await page.addStyleTag({ url: server.CROSS_PROCESS_PREFIX + '/injectedstyle.css' }).catch(e => error = e);
      expect(error).toBeTruthy();
    });
  });

  describe('Page.url', function() {
    it('should work', async({page, server}) => {
      expect(page.url()).toBe('about:blank');
      await page.goto(server.EMPTY_PAGE);
      expect(page.url()).toBe(server.EMPTY_PAGE);
    });
  });

  describe('Page.viewport', function() {
    it('should get the proper viewport size', async({page, server}) => {
      expect(page.viewport()).toEqual({width: 800, height: 600});
      await page.setViewport({width: 123, height: 456});
      expect(page.viewport()).toEqual({width: 123, height: 456});
    });
    it('should support mobile emulation', async({page, server}) => {
      await page.goto(server.PREFIX + '/mobile.html');
      expect(await page.evaluate(() => window.innerWidth)).toBe(800);
      await page.setViewport(iPhone.viewport);
      expect(await page.evaluate(() => window.innerWidth)).toBe(375);
      await page.setViewport({width: 400, height: 300});
      expect(await page.evaluate(() => window.innerWidth)).toBe(400);
    });
    it('should support touch emulation', async({page, server}) => {
      await page.goto(server.PREFIX + '/mobile.html');
      expect(await page.evaluate(() => 'ontouchstart' in window)).toBe(false);
      await page.setViewport(iPhone.viewport);
      expect(await page.evaluate(() => 'ontouchstart' in window)).toBe(true);
      expect(await page.evaluate(dispatchTouch)).toBe('Received touch');
      await page.setViewport({width: 100, height: 100});
      expect(await page.evaluate(() => 'ontouchstart' in window)).toBe(false);

      function dispatchTouch() {
        let fulfill;
        const promise = new Promise(x => fulfill = x);
        window.ontouchstart = function(e) {
          fulfill('Received touch');
        };
        window.dispatchEvent(new Event('touchstart'));

        fulfill('Did not receive touch');

        return promise;
      }
    });
    it('should be detectable by Modernizr', async({page, server}) => {
      await page.goto(server.PREFIX + '/detect-touch.html');
      expect(await page.evaluate(() => document.body.textContent.trim())).toBe('NO');
      await page.setViewport(iPhone.viewport);
      await page.goto(server.PREFIX + '/detect-touch.html');
      expect(await page.evaluate(() => document.body.textContent.trim())).toBe('YES');
    });
    it('should detect touch when applying viewport with touches', async({page, server}) => {
      await page.setViewport({ width: 800, height: 600, hasTouch: true });
      await page.addScriptTag({url: server.PREFIX + '/modernizr.js'});
      expect(await page.evaluate(() => Modernizr.touchevents)).toBe(true);
    });
    it('should support landscape emulation', async({page, server}) => {
      await page.goto(server.PREFIX + '/mobile.html');
      expect(await page.evaluate(() => screen.orientation.type)).toBe('portrait-primary');
      await page.setViewport(iPhoneLandscape.viewport);
      expect(await page.evaluate(() => screen.orientation.type)).toBe('landscape-primary');
      await page.setViewport({width: 100, height: 100});
      expect(await page.evaluate(() => screen.orientation.type)).toBe('portrait-primary');
    });
  });

  describe('Page.emulate', function() {
    it('should work', async({page, server}) => {
      await page.goto(server.PREFIX + '/mobile.html');
      await page.emulate(iPhone);
      expect(await page.evaluate(() => window.innerWidth)).toBe(375);
      expect(await page.evaluate(() => navigator.userAgent)).toContain('Safari');
    });
    it('should support clicking', async({page, server}) => {
      await page.emulate(iPhone);
      await page.goto(server.PREFIX + '/input/button.html');
      const button = await page.$('button');
      await page.evaluate(button => button.style.marginTop = '200px', button);
      await button.click();
      expect(await page.evaluate(() => result)).toBe('Clicked');
    });
  });

  describe('Page.emulateMedia', function() {
    it('should work', async({page, server}) => {
      expect(await page.evaluate(() => window.matchMedia('screen').matches)).toBe(true);
      expect(await page.evaluate(() => window.matchMedia('print').matches)).toBe(false);
      await page.emulateMedia('print');
      expect(await page.evaluate(() => window.matchMedia('screen').matches)).toBe(false);
      expect(await page.evaluate(() => window.matchMedia('print').matches)).toBe(true);
      await page.emulateMedia(null);
      expect(await page.evaluate(() => window.matchMedia('screen').matches)).toBe(true);
      expect(await page.evaluate(() => window.matchMedia('print').matches)).toBe(false);
    });
    it('should throw in case of bad argument', async({page, server}) => {
      let error = null;
      await page.emulateMedia('bad').catch(e => error = e);
      expect(error.message).toBe('Unsupported media type: bad');
    });
  });

  describe('Page.setJavaScriptEnabled', function() {
    it('should work', async({page, server}) => {
      await page.setJavaScriptEnabled(false);
      await page.goto('data:text/html, <script>var something = "forbidden"</script>');
      let error = null;
      await page.evaluate('something').catch(e => error = e);
      expect(error.message).toContain('something is not defined');

      await page.setJavaScriptEnabled(true);
      await page.goto('data:text/html, <script>var something = "forbidden"</script>');
      expect(await page.evaluate('something')).toBe('forbidden');
    });
  });

  describe('Page.evaluateOnNewDocument', function() {
    it('should evaluate before anything else on the page', async({page, server}) => {
      await page.evaluateOnNewDocument(function(){
        window.injected = 123;
      });
      await page.goto(server.PREFIX + '/tamperable.html');
      expect(await page.evaluate(() => window.result)).toBe(123);
    });
    it('should work with CSP', async({page, server}) => {
      server.setCSP('/empty.html', 'script-src ' + server.PREFIX);
      await page.evaluateOnNewDocument(function(){
        window.injected = 123;
      });
      await page.goto(server.PREFIX + '/empty.html');
      expect(await page.evaluate(() => window.injected)).toBe(123);

      // Make sure CSP works.
      await page.addScriptTag({content: 'window.e = 10;'}).catch(e => void e);
      expect(await page.evaluate(() => window.e)).toBe(undefined);
    });
  });

  describe('Page.setCacheEnabled', function() {
    it('should enable or disable the cache based on the state passed', async({page, server}) => {
      const responses = new Map();
      page.on('response', r => responses.set(r.url().split('/').pop(), r));

      await page.goto(server.PREFIX + '/cached/one-style.html', {waitUntil: 'networkidle2'});
      await page.reload({waitUntil: 'networkidle2'});
      expect(responses.get('one-style.css').fromCache()).toBe(true);

      await page.setCacheEnabled(false);
      await page.reload({waitUntil: 'networkidle2'});
      expect(responses.get('one-style.css').fromCache()).toBe(false);
    });
  });

  // Printing to pdf is currently only supported in headless
  (headless ? describe : xdescribe)('Page.pdf', function() {
    it('should be able to save file', async({page, server}) => {
      const outputFile = __dirname + '/assets/output.pdf';
      await page.pdf({path: outputFile});
      expect(fs.readFileSync(outputFile).byteLength).toBeGreaterThan(0);
      fs.unlinkSync(outputFile);
    });
  });

  describe('Page.title', function() {
    it('should return the page title', async({page, server}) => {
      await page.goto(server.PREFIX + '/input/button.html');
      expect(await page.title()).toBe('Button test');
    });
  });

  describe('Page.screenshot', function() {
    it('should work', async({page, server}) => {
      await page.setViewport({width: 500, height: 500});
      await page.goto(server.PREFIX + '/grid.html');
      const screenshot = await page.screenshot();
      expect(screenshot).toBeGolden('screenshot-sanity.png');
    });
    it('should clip rect', async({page, server}) => {
      await page.setViewport({width: 500, height: 500});
      await page.goto(server.PREFIX + '/grid.html');
      const screenshot = await page.screenshot({
        clip: {
          x: 50,
          y: 100,
          width: 150,
          height: 100
        }
      });
      expect(screenshot).toBeGolden('screenshot-clip-rect.png');
    });
    it('should work for offscreen clip', async({page, server}) => {
      await page.setViewport({width: 500, height: 500});
      await page.goto(server.PREFIX + '/grid.html');
      const screenshot = await page.screenshot({
        clip: {
          x: 50,
          y: 600,
          width: 100,
          height: 100
        }
      });
      expect(screenshot).toBeGolden('screenshot-offscreen-clip.png');
    });
    it('should run in parallel', async({page, server}) => {
      await page.setViewport({width: 500, height: 500});
      await page.goto(server.PREFIX + '/grid.html');
      const promises = [];
      for (let i = 0; i < 3; ++i) {
        promises.push(page.screenshot({
          clip: {
            x: 50 * i,
            y: 0,
            width: 50,
            height: 50
          }
        }));
      }
      const screenshots = await Promise.all(promises);
      expect(screenshots[1]).toBeGolden('grid-cell-1.png');
    });
    it('should take fullPage screenshots', async({page, server}) => {
      await page.setViewport({width: 500, height: 500});
      await page.goto(server.PREFIX + '/grid.html');
      const screenshot = await page.screenshot({
        fullPage: true
      });
      expect(screenshot).toBeGolden('screenshot-grid-fullpage.png');
    });
    it('should run in parallel in multiple pages', async({page, server, context}) => {
      const N = 2;
      const pages = await Promise.all(Array(N).fill(0).map(async() => {
        const page = await context.newPage();
        await page.goto(server.PREFIX + '/grid.html');
        return page;
      }));
      const promises = [];
      for (let i = 0; i < N; ++i)
        promises.push(pages[i].screenshot({ clip: { x: 50 * i, y: 0, width: 50, height: 50 } }));
      const screenshots = await Promise.all(promises);
      for (let i = 0; i < N; ++i)
        expect(screenshots[i]).toBeGolden(`grid-cell-${i}.png`);
      await Promise.all(pages.map(page => page.close()));
    });
    it('should allow transparency', async({page, server}) => {
      await page.setViewport({ width: 100, height: 100 });
      await page.goto(server.EMPTY_PAGE);
      const screenshot = await page.screenshot({omitBackground: true});
      expect(screenshot).toBeGolden('transparent.png');
    });
    it('should work with odd clip size on Retina displays', async({page, server}) => {
      const screenshot = await page.screenshot({
        clip: {
          x: 0,
          y: 0,
          width: 11,
          height: 11,
        }
      });
      expect(screenshot).toBeGolden('screenshot-clip-odd-size.png');
    });
    it('should return base64', async({page, server}) => {
      await page.setViewport({width: 500, height: 500});
      await page.goto(server.PREFIX + '/grid.html');
      const screenshot = await page.screenshot({
        encoding: 'base64'
      });
      expect(Buffer.from(screenshot, 'base64')).toBeGolden('screenshot-sanity.png');
    });
  });

  describe('Page.select', function() {
    it('should select single option', async({page, server}) => {
      await page.goto(server.PREFIX + '/input/select.html');
      await page.select('select', 'blue');
      expect(await page.evaluate(() => result.onInput)).toEqual(['blue']);
      expect(await page.evaluate(() => result.onChange)).toEqual(['blue']);
    });
    it('should select only first option', async({page, server}) => {
      await page.goto(server.PREFIX + '/input/select.html');
      await page.select('select', 'blue', 'green', 'red');
      expect(await page.evaluate(() => result.onInput)).toEqual(['blue']);
      expect(await page.evaluate(() => result.onChange)).toEqual(['blue']);
    });
    it('should select multiple options', async({page, server}) => {
      await page.goto(server.PREFIX + '/input/select.html');
      await page.evaluate(() => makeMultiple());
      await page.select('select', 'blue', 'green', 'red');
      expect(await page.evaluate(() => result.onInput)).toEqual(['blue', 'green', 'red']);
      expect(await page.evaluate(() => result.onChange)).toEqual(['blue', 'green', 'red']);
    });
    it('should respect event bubbling', async({page, server}) => {
      await page.goto(server.PREFIX + '/input/select.html');
      await page.select('select', 'blue');
      expect(await page.evaluate(() => result.onBubblingInput)).toEqual(['blue']);
      expect(await page.evaluate(() => result.onBubblingChange)).toEqual(['blue']);
    });
    it('should throw when element is not a <select>', async({page, server}) => {
      let error = null;
      await page.goto(server.PREFIX + '/input/select.html');
      await page.select('body', '').catch(e => error = e);
      expect(error.message).toContain('Element is not a <select> element.');
    });
    it('should return [] on no matched values', async({page, server}) => {
      await page.goto(server.PREFIX + '/input/select.html');
      const result = await page.select('select','42','abc');
      expect(result).toEqual([]);
    });
    it('should return an array of matched values', async({page, server}) => {
      await page.goto(server.PREFIX + '/input/select.html');
      await page.evaluate(() => makeMultiple());
      const result = await page.select('select','blue','black','magenta');
      expect(result.reduce((accumulator,current) => ['blue', 'black', 'magenta'].includes(current) && accumulator, true)).toEqual(true);
    });
    it('should return an array of one element when multiple is not set', async({page, server}) => {
      await page.goto(server.PREFIX + '/input/select.html');
      const result = await page.select('select','42','blue','black','magenta');
      expect(result.length).toEqual(1);
    });
    it('should return [] on no values',async({page, server}) => {
      await page.goto(server.PREFIX + '/input/select.html');
      const result = await page.select('select');
      expect(result).toEqual([]);
    });
    it('should deselect all options when passed no values for a multiple select',async({page, server}) => {
      await page.goto(server.PREFIX + '/input/select.html');
      await page.evaluate(() => makeMultiple());
      await page.select('select','blue','black','magenta');
      await page.select('select');
      expect(await page.$eval('select', select => Array.from(select.options).every(option => !option.selected))).toEqual(true);
    });
    it('should deselect all options when passed no values for a select without multiple',async({page, server}) => {
      await page.goto(server.PREFIX + '/input/select.html');
      await page.select('select','blue','black','magenta');
      await page.select('select');
      expect(await page.$eval('select', select => Array.from(select.options).every(option => !option.selected))).toEqual(true);
    });
    it('should throw if passed in non-strings', async({page, server}) => {
      await page.setContent('<select><option value="12"/></select>');
      let error = null;
      try {
        await page.select('select', 12);
      } catch (e) {
        error = e;
      }
      expect(error.message).toContain('Values must be strings');
    });
  });

  describe('Connection', function() {
    it('should throw nice errors', async function({page}) {
      const error = await theSourceOfTheProblems().catch(error => error);
      expect(error.stack).toContain('theSourceOfTheProblems');
      expect(error.message).toContain('ThisCommand.DoesNotExist');
      async function theSourceOfTheProblems() {
        await page._client.send('ThisCommand.DoesNotExist');
      }
    });
  });

  describe('Page.Events.Close', function() {
    it('should work with window.close', async function({ page, context, server }) {
      const newPagePromise = new Promise(fulfill => context.once('targetcreated', target => fulfill(target.page())));
      await page.evaluate(() => window['newPage'] = window.open('about:blank'));
      const newPage = await newPagePromise;
      const closedPromise = new Promise(x => newPage.on('close', x));
      await page.evaluate(() => window['newPage'].close());
      await closedPromise;
    });
    it('should work with page.close', async function({ page, context, server }) {
      const newPage = await context.newPage();
      const closedPromise = new Promise(x => newPage.on('close', x));
      await newPage.close();
      await closedPromise;
    });
  });

  describe('Page.browser', function() {
    it('should return the correct browser instance', async function({ page, browser }) {
      expect(page.browser()).toBe(browser);
    });
  });
};<|MERGE_RESOLUTION|>--- conflicted
+++ resolved
@@ -685,110 +685,6 @@
       expect(response.ok()).toBe(true);
       expect(response.url()).toContain('grid.html');
     });
-<<<<<<< HEAD
-=======
-    it('should work with both domcontentloaded and load', async({page, server}) => {
-      let response = null;
-      server.setRoute('/one-style.css', (req, res) => response = res);
-      const navigationPromise = page.goto(server.PREFIX + '/one-style.html');
-      const domContentLoadedPromise = page.waitForNavigation({
-        waitUntil: 'domcontentloaded'
-      });
-
-      let bothFired = false;
-      const bothFiredPromise = page.waitForNavigation({
-        waitUntil: ['load', 'domcontentloaded']
-      }).then(() => bothFired = true);
-
-      await server.waitForRequest('/one-style.css');
-      await domContentLoadedPromise;
-      expect(bothFired).toBe(false);
-      response.end();
-      await bothFiredPromise;
-      await navigationPromise;
-    });
-    it('should work with clicking on anchor links', async({page, server}) => {
-      await page.goto(server.EMPTY_PAGE);
-      await page.setContent(`<a href='#foobar'>foobar</a>`);
-      const [response] = await Promise.all([
-        page.waitForNavigation(),
-        page.click('a'),
-      ]);
-      expect(response).toBe(null);
-      expect(page.url()).toBe(server.EMPTY_PAGE + '#foobar');
-    });
-    it('should work with history.pushState()', async({page, server}) => {
-      await page.goto(server.EMPTY_PAGE);
-      await page.setContent(`
-        <a onclick='javascript:pushState()'>SPA</a>
-        <script>
-          function pushState() { history.pushState({}, '', 'wow.html') }
-        </script>
-      `);
-      const [response] = await Promise.all([
-        page.waitForNavigation(),
-        page.click('a'),
-      ]);
-      expect(response).toBe(null);
-      expect(page.url()).toBe(server.PREFIX + '/wow.html');
-    });
-    it('should work with history.replaceState()', async({page, server}) => {
-      await page.goto(server.EMPTY_PAGE);
-      await page.setContent(`
-        <a onclick='javascript:replaceState()'>SPA</a>
-        <script>
-          function replaceState() { history.replaceState({}, '', '/replaced.html') }
-        </script>
-      `);
-      const [response] = await Promise.all([
-        page.waitForNavigation(),
-        page.click('a'),
-      ]);
-      expect(response).toBe(null);
-      expect(page.url()).toBe(server.PREFIX + '/replaced.html');
-    });
-    it('should work with DOM history.back()/history.forward()', async({page, server}) => {
-      await page.goto(server.EMPTY_PAGE);
-      await page.setContent(`
-        <a id=back onclick='javascript:goBack()'>back</a>
-        <a id=forward onclick='javascript:goForward()'>forward</a>
-        <script>
-          function goBack() { history.back(); }
-          function goForward() { history.forward(); }
-          history.pushState({}, '', '/first.html');
-          history.pushState({}, '', '/second.html');
-        </script>
-      `);
-      expect(page.url()).toBe(server.PREFIX + '/second.html');
-      const [backResponse] = await Promise.all([
-        page.waitForNavigation(),
-        page.click('a#back'),
-      ]);
-      expect(backResponse).toBe(null);
-      expect(page.url()).toBe(server.PREFIX + '/first.html');
-      const [forwardResponse] = await Promise.all([
-        page.waitForNavigation(),
-        page.click('a#forward'),
-      ]);
-      expect(forwardResponse).toBe(null);
-      expect(page.url()).toBe(server.PREFIX + '/second.html');
-    });
-    it('should work when subframe issues window.stop()', async({page, server}) => {
-      server.setRoute('/frames/style.css', (req, res) => {});
-      const navigationPromise = page.goto(server.PREFIX + '/frames/one-frame.html');
-      const frame = await utils.waitEvent(page, 'frameattached');
-      await new Promise(fulfill => {
-        page.on('framenavigated', f => {
-          if (f === frame)
-            fulfill();
-        });
-      });
-      await Promise.all([
-        frame.evaluate(() => window.stop()),
-        navigationPromise
-      ]);
-    });
->>>>>>> 0c49bf52
   });
 
   describe('Page.waitForRequest', function() {
