--- conflicted
+++ resolved
@@ -948,12 +948,8 @@
 ```
 
 #### browser.wsEndpoint()
-<<<<<<< HEAD
+
 - returns: <[string]> Browser websocket URL.
-=======
-
-- returns: <[string]> Browser websocket url.
->>>>>>> e31e68df
 
 Browser websocket endpoint which can be used as an argument to
 [puppeteer.connect](#puppeteerconnectoptions). The format is `ws://${host}:${port}/devtools/browser/<id>`
@@ -1873,12 +1869,8 @@
 Navigate to the next page in history.
 
 #### page.goto(url[, options])
-<<<<<<< HEAD
+
 - `url` <[string]> URL to navigate page to. The URL should include scheme, e.g. `https://`.
-=======
-
-- `url` <[string]> URL to navigate page to. The url should include scheme, e.g. `https://`.
->>>>>>> e31e68df
 - `options` <[Object]> Navigation parameters which might have the following properties:
   - `timeout` <[number]> Maximum navigation time in milliseconds, defaults to 30 seconds, pass `0` to disable timeout. The default value can be changed by using the [page.setDefaultNavigationTimeout(timeout)](#pagesetdefaultnavigationtimeouttimeout) or [page.setDefaultTimeout(timeout)](#pagesetdefaulttimeouttimeout) methods.
   - `waitUntil` <"load"|"domcontentloaded"|"networkidle0"|"networkidle2"|Array<PuppeteerLifeCycleMethod>> When to consider navigation succeeded, defaults to `load`. Given an array of event strings, navigation is considered to be successful after all events have been fired. Events can be either:
@@ -2108,13 +2100,8 @@
 
 Toggles bypassing page's Content-Security-Policy.
 
-<<<<<<< HEAD
 > **NOTE** CSP bypassing happens at the moment of CSP initialization rather than evaluation. Usually, this means
-that `page.setBypassCSP` should be called before navigating to the domain.
-=======
-> **NOTE** CSP bypassing happens at the moment of CSP initialization rather then evaluation. Usually this means
 > that `page.setBypassCSP` should be called before navigating to the domain.
->>>>>>> e31e68df
 
 #### page.setCacheEnabled([enabled])
 
@@ -3380,12 +3367,8 @@
 If there's no element matching `selector`, the method throws an error.
 
 #### frame.goto(url[, options])
-<<<<<<< HEAD
+
 - `url` <[string]> URL to navigate frame to. The URL should include scheme, e.g. `https://`.
-=======
-
-- `url` <[string]> URL to navigate frame to. The url should include scheme, e.g. `https://`.
->>>>>>> e31e68df
 - `options` <[Object]> Navigation parameters which might have the following properties:
   - `timeout` <[number]> Maximum navigation time in milliseconds, defaults to 30 seconds, pass `0` to disable timeout. The default value can be changed by using the [page.setDefaultNavigationTimeout(timeout)](#pagesetdefaultnavigationtimeouttimeout) or [page.setDefaultTimeout(timeout)](#pagesetdefaulttimeouttimeout) methods.
   - `waitUntil` <"load"|"domcontentloaded"|"networkidle0"|"networkidle2"|Array<PuppeteerLifeCycleMethod>> When to consider navigation succeeded, defaults to `load`. Given an array of event strings, navigation is considered to be successful after all events have been fired. Events can be either:
@@ -4220,12 +4203,8 @@
 
 ### class: HTTPRequest
 
-<<<<<<< HEAD
 Whenever the page sends a request, such as for a network resource, the following events are emitted by Puppeteer's page:
-=======
-Whenever the page sends a request, such as for a network resource, the following events are emitted by puppeteer's page:
-
->>>>>>> e31e68df
+
 - [`'request'`](#event-request) emitted when the request is issued by the page.
 - [`'response'`](#event-response) emitted when/if the response is received for the request.
 - [`'requestfinished'`](#event-requestfinished) emitted when the response body is downloaded and the request is complete.
@@ -4234,11 +4213,7 @@
 
 > **NOTE** HTTP Error responses, such as 404 or 503, are still successful responses from HTTP standpoint, so request will complete with `'requestfinished'` event.
 
-<<<<<<< HEAD
-If request gets a 'redirect' response, the request is successfully finished with the 'requestfinished' event, and a new request is  issued to a redirected URL.
-=======
-If request gets a 'redirect' response, the request is successfully finished with the 'requestfinished' event, and a new request is issued to a redirected url.
->>>>>>> e31e68df
+If request gets a 'redirect' response, the request is successfully finished with the 'requestfinished' event, and a new request is issued to a redirected URL.
 
 #### httpRequest.abort([errorCode])
 
