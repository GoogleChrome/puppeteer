--- conflicted
+++ resolved
@@ -71,16 +71,11 @@
    * @return {!Promise<{x: number, y: number}>}
    */
   async _visibleCenter() {
-<<<<<<< HEAD
+    const box = await this._assertBoundingBox();
     //await this._scrollIntoViewIfNeeded();
-    const box = await this.boundingBox();
 
     if (!box)
       throw new Error('Node is not visible');
-=======
-    await this._scrollIntoViewIfNeeded();
-    const box = await this._assertBoundingBox();
->>>>>>> 6f4a52bb
     return {
       x: box.x + Math.floor(Math.random() * box.width) + 1,
       y: box.y + Math.floor(Math.random() * box.height) + 1
