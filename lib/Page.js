/**
 * Copyright 2017 Google Inc. All rights reserved.
 *
 * Licensed under the Apache License, Version 2.0 (the "License");
 * you may not use this file except in compliance with the License.
 * You may obtain a copy of the License at
 *
 *     http://www.apache.org/licenses/LICENSE-2.0
 *
 * Unless required by applicable law or agreed to in writing, software
 * distributed under the License is distributed on an "AS IS" BASIS,
 * WITHOUT WARRANTIES OR CONDITIONS OF ANY KIND, either express or implied.
 * See the License for the specific language governing permissions and
 * limitations under the License.
 */

let fs = require('fs');
let EventEmitter = require('events');
let mime = require('mime');
let NetworkManager = require('./NetworkManager');
let NavigatorWatcher = require('./NavigatorWatcher');
let Dialog = require('./Dialog');
let EmulationManager = require('./EmulationManager');
let FrameManager = require('./FrameManager');
let Keyboard = require('./Keyboard');
let Mouse = require('./Mouse');
let helper = require('./helper');

class Page extends EventEmitter {
  /**
   * @param {!Connection} client
   * @param {!TaskQueue} screenshotTaskQueue
   * @return {!Promise<!Page>}
   */
  static async create(client, screenshotTaskQueue) {
    await Promise.all([
      client.send('Network.enable', {}),
      client.send('Page.enable', {}),
      client.send('Runtime.enable', {}),
      client.send('Security.enable', {}),
    ]);
    let userAgentExpression = helper.evaluationString(() => window.navigator.userAgent);
    let {result:{value: userAgent}} = await client.send('Runtime.evaluate', { expression: userAgentExpression, returnByValue: true });
    let keyboard = new Keyboard(client);
    let mouse = new Mouse(client, keyboard);
    let frameManager = await FrameManager.create(client, mouse);
    let networkManager = new NetworkManager(client, userAgent);
    let page = new Page(client, frameManager, networkManager, screenshotTaskQueue, mouse, keyboard);
    // Initialize default page size.
    await page.setViewport({width: 400, height: 300});
    return page;
  }

  /**
   * @param {!Connection} client
   * @param {!FrameManager} frameManager
   * @param {!NetworkManager} networkManager
   * @param {!TaskQueue} screenshotTaskQueue
   * @param {!Mouse} mouse
   * @param {!Keyboard} keyboard
   */
  constructor(client, frameManager, networkManager, screenshotTaskQueue, mouse, keyboard) {
    super();
    this._client = client;
    this._frameManager = frameManager;
    this._networkManager = networkManager;
    /** @type {!Map<string, function>} */
    this._inPageCallbacks = new Map();

    this._keyboard = keyboard;
    this._mouse = mouse;

    this._screenshotTaskQueue = screenshotTaskQueue;

    this._frameManager.on(FrameManager.Events.FrameAttached, event => this.emit(Page.Events.FrameAttached, event));
    this._frameManager.on(FrameManager.Events.FrameDetached, event => this.emit(Page.Events.FrameDetached, event));
    this._frameManager.on(FrameManager.Events.FrameNavigated, event => this.emit(Page.Events.FrameNavigated, event));

    this._networkManager.on(NetworkManager.Events.Request, event => this.emit(Page.Events.Request, event));
    this._networkManager.on(NetworkManager.Events.Response, event => this.emit(Page.Events.Response, event));
    this._networkManager.on(NetworkManager.Events.RequestFailed, event => this.emit(Page.Events.RequestFailed, event));
    this._networkManager.on(NetworkManager.Events.RequestFinished, event => this.emit(Page.Events.RequestFinished, event));

    client.on('Page.loadEventFired', event => this.emit(Page.Events.Load));

    client.on('Runtime.consoleAPICalled', event => this._onConsoleAPI(event));
    client.on('Page.javascriptDialogOpening', event => this._onDialog(event));
    client.on('Runtime.exceptionThrown', exception => this._handleException(exception.exceptionDetails));
  }

  /**
   * @return {!Frame}
   */
  mainFrame() {
    return this._frameManager.mainFrame();
  }

  /**
   * @return {!Keyboard}
   */
  get keyboard() {
    return this._keyboard;
  }

  /**
   * @return {!Array<!Frame>}
   */
  frames() {
    return this._frameManager.frames();
  }

  /**
   * @param {?function(!InterceptedRequest)} interceptor
   */
  async setRequestInterceptor(interceptor) {
    return this._networkManager.setRequestInterceptor(interceptor);
  }

  /**
   * @param {string} url
   * @return {!Promise}
   */
  async addScriptTag(url) {
    return this.evaluate(addScriptTag, url);

    /**
       * @param {string} url
       */
    function addScriptTag(url) {
      let script = document.createElement('script');
      script.src = url;
      let promise = new Promise(x => script.onload = x);
      document.head.appendChild(script);
      return promise;
    }
  }

  /**
   * @param {string} filePath
   * @return {!Promise}
   */
  async injectFile(filePath) {
    const contents = await new Promise((resolve, reject) => {
      fs.readFile(filePath, 'utf8', (err, data) => {
        if (err) return reject(err);
        resolve(data);
      });
    });
    return this._client.send('Runtime.evaluate', { expression: contents, returnByValue: true });
  }

  /**
   * @param {string} name
   * @param {function(?)} callback
   */
  async setInPageCallback(name, callback) {
    if (this._inPageCallbacks[name])
      throw new Error(`Failed to set in-page callback with name ${name}: window['${name}'] already exists!`);
    this._inPageCallbacks[name] = callback;

    let expression = helper.evaluationString(inPageCallback, name);
    await this._client.send('Page.addScriptToEvaluateOnLoad', { scriptSource: expression });
    await this._client.send('Runtime.evaluate', { expression, returnByValue: true });

    function inPageCallback(callbackName) {
      window[callbackName] = async(...args) => {
        const me = window[callbackName];
        let callbacks = me['callbacks'];
        if (!callbacks) {
          callbacks = new Map();
          me['callbacks'] = callbacks;
        }
        const seq = (me['lastSeq'] || 0) + 1;
        me['lastSeq'] = seq;
        const promise = new Promise(fulfill => callbacks.set(seq, fulfill));
        // eslint-disable-next-line no-console
        console.debug('driver:InPageCallback', JSON.stringify({name: callbackName, seq, args}));
        return promise;
      };
    }
  }

  /**
   * @param {!Object} headers
   * @return {!Promise}
   */
  async setHTTPHeaders(headers) {
    return this._networkManager.setHTTPHeaders(headers);
  }

  /**
   * @return {!Object}
   */
  httpHeaders() {
    return this._networkManager.httpHeaders();
  }

  /**
   * @param {string} userAgent
   * @return {!Promise}
   */
  async setUserAgent(userAgent) {
    return this._networkManager.setUserAgent(userAgent);
  }

  /**
   * @return {string}
   */
  userAgent() {
    return this._networkManager.userAgent();
  }

  /**
   * @param {!Object} exceptionDetails
   */
  _handleException(exceptionDetails) {
    let message = helper.getExceptionMessage(exceptionDetails);
    this.emit(Page.Events.PageError, new Error(message));
  }

  async _onConsoleAPI(event) {
    if (event.type === 'debug' && event.args.length && event.args[0].value === 'driver:InPageCallback') {
      let {name, seq, args} = JSON.parse(event.args[1].value);
      let result = await this._inPageCallbacks[name](...args);
      let expression = helper.evaluationString(deliverResult, name, seq, result);
      this._client.send('Runtime.evaluate', { expression });

      function deliverResult(name, seq, result) {
        window[name]['callbacks'].get(seq)(result);
        window[name]['callbacks'].delete(seq);
      }
      return;
    }
    let values = await Promise.all(event.args.map(arg => helper.serializeRemoteObject(this._client, arg)));
    this.emit(Page.Events.Console, ...values);
  }

  _onDialog(event) {
    let dialogType = null;
    if (event.type === 'alert')
      dialogType = Dialog.Type.Alert;
    else if (event.type === 'confirm')
      dialogType = Dialog.Type.Confirm;
    else if (event.type === 'prompt')
      dialogType = Dialog.Type.Prompt;
    else if (event.type === 'beforeunload')
      dialogType = Dialog.Type.BeforeUnload;
    console.assert(dialogType, 'Unknown javascript dialog type: ' + event.type);
    let dialog = new Dialog(this._client, dialogType, event.message);
    this.emit(Page.Events.Dialog, dialog);
  }

  /**
   * @return {!string}
   */
  url() {
    return this.mainFrame().url();
  }

  /**
   * @param {string} html
   * @return {!Promise}
   */
  async setContent(html) {
    this.evaluate(html => {
      document.open();
      document.write(html);
      document.close();
    }, html);
  }

  /**
   * @param {string} html
   * @param {!Object=} options
   * @return {!Promise<!Response>}
   */
  async navigate(url, options) {
    const watcher = new NavigatorWatcher(this._client, this._networkManager, options);
    const result = watcher.waitForNavigation();
    const referrer = this._networkManager.httpHeaders()['referer'];
    try {
      await this._client.send('Page.navigate', {url, referrer});
    } catch (e) {
      watcher.cancel();
      throw e;
    }
    const responses = await result;
    return responses.get(this.mainFrame().url());
  }

  /**
   * @param {!Object=} options
   * @return {!Promise<?Response>}
   */
  async reload(options) {
    this._client.send('Page.reload');
    return this.waitForNavigation(options);
  }

  /**
   * @param {!Object=} options
   * @return {!Promise<!Response>}
   */
  async waitForNavigation(options) {
    const watcher = new NavigatorWatcher(this._client, this._networkManager, options);
    const responses = await watcher.waitForNavigation();
    return responses.get(this.mainFrame().url()) || null;
  }

  /**
   * @param {!Object=} options
   * @return {!Promise<?Response>}
   */
  async goBack(options) {
    return this._go(-1, options);
  }

  /**
   * @param {!Object=} options
   * @return {!Promise<?Response>}
   */
  async goForward(options) {
    return this._go(+1, options);
  }

  /**
   * @param {!Object=} options
   * @return {!Promise<?Response>}
   */
  async _go(delta, options) {
    const history = await this._client.send('Page.getNavigationHistory');
    const entry = history.entries[history.currentIndex + delta];
    if (!entry)
      return null;
    const result = this.waitForNavigation(options);
    this._client.send('Page.navigateToHistoryEntry', {entryId: entry.id});
    return result;
  }

  /**
   * @param {!Page.Viewport} viewport
   * @return {!Promise}
   */
  async setViewport(viewport) {
    const needsReload = await EmulationManager.emulateViewport(this._client, viewport);
    this._viewport = viewport;
    if (needsReload)
      await this.reload();
  }

  /**
   * @return {!Page.Viewport}
   */
  viewport() {
    return this._viewport;
  }

  /**
   * @param {function()} pageFunction
   * @param {!Array<*>} args
   * @return {!Promise<(!Object|undefined)>}
   */
  async evaluate(pageFunction, ...args) {
    return this._frameManager.mainFrame().evaluate(pageFunction, ...args);
  }

  /**
   * @param {function()} pageFunction
   * @param {!Array<*>} args
   * @return {!Promise}
   */
  async evaluateOnInitialized(pageFunction, ...args) {
    let scriptSource = helper.evaluationString(pageFunction, ...args);
    await this._client.send('Page.addScriptToEvaluateOnLoad', { scriptSource });
  }

  /**
   * @param {!Object=} options
   * @return {!Promise<!Buffer>}
   */
  async screenshot(options) {
    options = options || {};
    let screenshotType = null;
    if (options.path) {
      let mimeType = mime.lookup(options.path);
      if (mimeType === 'image/png')
        screenshotType = 'png';
      else if (mimeType === 'image/jpeg')
        screenshotType = 'jpeg';
      console.assert(screenshotType, 'Unsupported screenshot mime type: ' + mimeType);
    }
    if (options.type) {
      console.assert(!screenshotType || options.type === screenshotType, `Passed screenshot type '${options.type}' does not match the type inferred from the file path: '${screenshotType}'`);
      console.assert(options.type === 'png' || options.type === 'jpeg', 'Unknown options.type value: ' + options.type);
      screenshotType = options.type;
    }
    if (!screenshotType)
      screenshotType = 'png';

    if (options.quality) {
      console.assert(screenshotType === 'jpeg', 'options.quality is unsupported for the ' + screenshotType + ' screenshots');
      console.assert(typeof options.quality === 'number', 'Expected options.quality to be a number but found ' + (typeof options.quality));
      console.assert(Number.isInteger(options.quality), 'Expected options.quality to be an integer');
      console.assert(options.quality >= 0 && options.quality <= 100, 'Expected options.quality to be between 0 and 100 (inclusive), got ' + options.quality);
    }
    console.assert(!options.clip || !options.fullPage, 'options.clip and options.fullPage are exclusive');
    if (options.clip) {
      console.assert(typeof options.clip.x === 'number', 'Expected options.clip.x to be a number but found ' + (typeof options.clip.x));
      console.assert(typeof options.clip.y === 'number', 'Expected options.clip.y to be a number but found ' + (typeof options.clip.y));
      console.assert(typeof options.clip.width === 'number', 'Expected options.clip.width to be a number but found ' + (typeof options.clip.width));
      console.assert(typeof options.clip.height === 'number', 'Expected options.clip.height to be a number but found ' + (typeof options.clip.height));
    }
    return this._screenshotTaskQueue.postTask(this._screenshotTask.bind(this, screenshotType, options));
  }

  /**
   * @param {string} format
   * @param {!Object=} options
   * @return {!Promise<!Buffer>}
   */
  async _screenshotTask(format, options) {
    await this._client.send('Target.activateTarget', {targetId: this._client.targetId()});
    if (options.fullPage) {
      const metrics = await this._client.send('Page.getLayoutMetrics');
      const width = Math.ceil(metrics.contentSize.width);
      const height = Math.ceil(metrics.contentSize.height);
      await this._client.send('Emulation.resetPageScaleFactor');
      const mobile = this._viewport.isMobile || false;
      const deviceScaleFactor = this._viewport.deviceScaleFactor || 1;
      const landscape = this._viewport.isLandscape || false;
      const screenOrientation = landscape ? { angle: 90, type: 'landscapePrimary' } : { angle: 0, type: 'portraitPrimary' };
      await this._client.send('Emulation.setDeviceMetricsOverride', { mobile, width, height, deviceScaleFactor, screenOrientation });
    }

    let clip = options.clip ? Object.assign({}, options['clip']) : undefined;
    if (clip)
      clip.scale = 1;
    let result = await this._client.send('Page.captureScreenshot', { format, quality: options.quality, clip });

    if (options.fullPage)
      await this.setViewport(this._viewport);

    let buffer = new Buffer(result.data, 'base64');
    if (options.path)
      fs.writeFileSync(options.path, buffer);
    return buffer;
  }

  /**
   * @param {string} filePath
   * @param {!Object=} options
   * @return {!Promise<!Buffer>}
   */
  async pdf(options) {
    options = options || {};

    let scale = options.scale || 1;
    let displayHeaderFooter = options.displayHeaderFooter || false;
    let printBackground = options.printBackground || true;
    let landscape = options.landscape || false;
    let pageRanges = options.pageRanges || '';

    let paperWidth = 8.5;
    let paperHeight = 11;
    if (options.format) {
      let format = Page.PaperFormats[options.format];
      console.assert(format, 'Unknown paper format: ' + options.format);
      paperWidth = format.width;
      paperHeight = format.height;
    } else {
      paperWidth = convertPrintParameterToInches(options.width) || paperWidth;
      paperHeight = convertPrintParameterToInches(options.height) || paperHeight;
    }

    let marginOptions = options.margin || {};
    let marginTop = convertPrintParameterToInches(marginOptions.top) || 0;
    let marginLeft = convertPrintParameterToInches(marginOptions.left) || 0;
    let marginBottom = convertPrintParameterToInches(marginOptions.bottom) || 0;
    let marginRight = convertPrintParameterToInches(marginOptions.right) || 0;

    let result = await this._client.send('Page.printToPDF', {
      landscape: landscape,
      displayHeaderFooter: displayHeaderFooter,
      printBackground: printBackground,
      scale: scale,
      paperWidth: paperWidth,
      paperHeight: paperHeight,
      marginTop: marginTop,
      marginBottom: marginBottom,
      marginLeft: marginLeft,
      marginRight: marginRight,
      pageRanges: pageRanges
    });
    let buffer = new Buffer(result.data, 'base64');
    if (options.path)
      fs.writeFileSync(options.path, buffer);
    return buffer;
  }

  /**
   * @return {!Promise<string>}
   */
  async plainText() {
    return this.evaluate(() =>  document.body.innerText);
  }

  /**
   * @return {!Promise<string>}
   */
  async title() {
    return this.evaluate(() =>  document.title);
  }

  /**
   * @return {!Promise}
   */
  async close() {
    await this._client.dispose();
  }

  /**
   * @param {string} selector
   * @return {!Promise<number>}
   */
  async _querySelector(selector) {
    let {root} = await this._client.send('DOM.getDocument', { depth: 1 });
    let {nodeId} = await this._client.send('DOM.querySelector', {
      nodeId: root.nodeId,
      selector
    });
    if (!nodeId)
      throw new Error('No node found for selector: ' + selector);
    return nodeId;
  }

  /**
   * @return {!Mouse}
   */
  get mouse() {
    return this._mouse;
  }

  /**
   * @param {string} selector
<<<<<<< HEAD
   * @param {!Object} options
   * @param {!Promise}
=======
   * @return {!Promise}
>>>>>>> eb2cb67b
   */
  async click(selector, options) {
    await this.mainFrame().click(selector, options);
  }

  /**
   * @param {string} selector
   * @param {!Promise}
   */
  async hover(selector) {
    await this.mainFrame().hover(selector);
  }

  /**
   * @param {string} selector
   * @return {!Promise}
   */
  async focus(selector) {
    let success = await this.evaluate(selector => {
      let node = document.querySelector(selector);
      if (!node)
        return false;
      node.focus();
      return true;
    }, selector);
    if (!success)
      throw new Error('No node found for selector: ' + selector);
  }

  /**
   * @param {string} text
   * @return {!Promise}
   */
  async type(text) {
    let last;
    for (let char of text)
      last = this.press(char, {text: char});
    await last;
  }

  /**
   * @param {string} text
   * @param {!Object=} options
   * @return {!Promise}
   */
  async press(key, options) {
    this._keyboard.down(key, options);
    await this._keyboard.up(key);
  }

  /**
   * @param {string} target
   * @param {!Object=} options
   * @return {!Promise<undefined>}
   */
  waitFor(target, options) {
    return this.mainFrame().waitFor(target, options);
  }

  /**
   * @param {string} selector
   * @param {!Object=} options
   * @return {!Promise}
   */
  waitForSelector(selector, options = {}) {
    return this.mainFrame().waitForSelector(selector, options);
  }

  /**
   * @param {string} selector
   * @param {!Array<string>} filePaths
   * @return {!Promise}
   */
  async uploadFile(selector, ...filePaths) {
    try {
      const nodeId = await this._querySelector(selector);
      await this._client.send('DOM.setFileInputFiles', { nodeId, files: filePaths });
    } finally {
      await this._client.send('DOM.disable');
    }
  }

  /**
   * @param {string} selector
   * @param {function(!Element):T} pageFunction
   * @param {!Array<*>} args
   * @return {!Promise<?T>}
   */
  async $(selector, pageFunction, ...args) {
    return this.mainFrame().$(selector, pageFunction, ...args);
  }

  /**
   * @param {string} selector
   * @param {function(!Element):T} pageFunction
   * @param {!Array<*>} args
   * @return {!Promise<!Array<T>>}
   */
  async $$(selector, pageFunction, ...args) {
    return this.mainFrame().$$(selector, pageFunction, ...args);
  }
}

/** @enum {string} */
Page.PaperFormats = {
  Letter: {width: 8.5, height: 11},
  Legal: {width: 8.5, height: 14},
  Tabloid: {width: 11, height: 17},
  Ledger: {width: 17, height: 11},
  A0: {width: 33.1, height: 46.8 },
  A1: {width: 23.4, height: 33.1 },
  A2: {width: 16.5, height: 23.4 },
  A3: {width: 11.7, height: 16.5 },
  A4: {width: 8.27, height: 11.7 },
  A5: {width: 5.83, height: 8.27 },
};

let unitToPixels = {
  'px': 1,
  'in': 96,
  'cm': 37.8,
  'mm': 3.78
};

/**
 * @param {(string|number|undefined)} parameter
 * @return {(number|undefined)}
 */
function convertPrintParameterToInches(parameter) {
  if (typeof parameter === 'undefined')
    return undefined;
  let pixels;
  if (typeof parameter === 'number') {
    // Treat numbers as pixel values to be aligned with phantom's paperSize.
    pixels = /** @type {number} */ (parameter);
  } else if (typeof parameter === 'string') {
    let text = parameter;
    let unit = text.substring(text.length - 2).toLowerCase();
    let valueText = '';
    if (unitToPixels.hasOwnProperty(unit)) {
      valueText = text.substring(0, text.length - 2);
    } else {
      // In case of unknown unit try to parse the whole parameter as number of pixels.
      // This is consistent with phantom's paperSize behavior.
      unit = 'px';
      valueText = text;
    }
    let value = Number(valueText);
    console.assert(!isNaN(value), 'Failed to parse parameter value: ' + text);
    pixels = value * unitToPixels[unit];
  } else {
    throw new Error('page.pdf() Cannot handle parameter type: ' + (typeof parameter));
  }
  return pixels / 96;
}

Page.Events = {
  Console: 'console',
  Dialog: 'dialog',
  // Can'e use just 'error' due to node.js special treatment of error events.
  // @see https://nodejs.org/api/events.html#events_error_events
  PageError: 'pageerror',
  Request: 'request',
  Response: 'response',
  RequestFailed: 'requestfailed',
  RequestFinished: 'requestfinished',
  FrameAttached: 'frameattached',
  FrameDetached: 'framedetached',
  FrameNavigated: 'framenavigated',
  Load: 'load',
};

/** @typedef {{width: number, height: number, deviceScaleFactor: number|undefined, isMobile: boolean|undefined, isLandscape: boolean, hasTouch: boolean|undefined}} */
Page.Viewport;

module.exports = Page;
helper.tracePublicAPI(Page);<|MERGE_RESOLUTION|>--- conflicted
+++ resolved
@@ -542,12 +542,8 @@
 
   /**
    * @param {string} selector
-<<<<<<< HEAD
    * @param {!Object} options
-   * @param {!Promise}
-=======
-   * @return {!Promise}
->>>>>>> eb2cb67b
+   * @return {!Promise}
    */
   async click(selector, options) {
     await this.mainFrame().click(selector, options);
