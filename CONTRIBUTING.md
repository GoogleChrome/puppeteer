--- conflicted
+++ resolved
@@ -132,7 +132,6 @@
 ```bash
 npm run unit
 ```
-<<<<<<< HEAD
 
 - To filter tests by name:
 
@@ -140,12 +139,12 @@
 npm run unit --filter=waitFor
 ```
 
-=======
 - To run tests in parallel, use `-j` flag:
-```
+
+```bash
 npm run unit -- -j 4
 ```
->>>>>>> 070243e4
+
 - To run a specific test, substitute the `it` with `fit` (mnemonic rule: '*focus it*'):
 
 ```js
@@ -187,14 +186,9 @@
 ```
 
 - To debug a test, "focus" a test first and then run:
-<<<<<<< HEAD
-
-```bash
-npm run debug-unit
-=======
-```
+
+```bash
 node --inspect-brk test/test.js
->>>>>>> 070243e4
 ```
 
 ## Public API Coverage
@@ -203,7 +197,7 @@
 
 Run coverage:
 
-``` bash
+```bash
 npm run coverage
 ```
 
