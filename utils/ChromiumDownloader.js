--- conflicted
+++ resolved
@@ -63,20 +63,12 @@
    */
   canDownloadRevision: function(platform, revision) {
     console.assert(downloadURLs[platform], 'Unknown platform: ' + platform);
-<<<<<<< HEAD
+
     let options = URL.parse(util.format(downloadURLs[platform], revision));
     options.method = 'HEAD';
 
     applyAgent(options);
 
-=======
-    const url = URL.parse(util.format(downloadURLs[platform], revision));
-    const options = {
-      method: 'HEAD',
-      host: url.host,
-      path: url.pathname,
-    };
->>>>>>> 11e3343b
     let resolve;
     const promise = new Promise(x => resolve = x);
     const request = https.request(options, response => {
@@ -194,18 +186,13 @@
  */
 function downloadFile(url, destinationPath, progressCallback) {
   let fulfill, reject;
-<<<<<<< HEAD
+
   let promise = new Promise((x, y) => { fulfill = x; reject = y; });
 
   let options = URL.parse(url);
-
   applyAgent(options);
 
   let request = https.get(options, response => {
-=======
-  const promise = new Promise((x, y) => { fulfill = x; reject = y; });
-  const request = https.get(url, response => {
->>>>>>> 11e3343b
     if (response.statusCode !== 200) {
       const error = new Error(`Download failed: server returned code ${response.statusCode}. URL: ${url}`);
       // consume response data to free up memory
