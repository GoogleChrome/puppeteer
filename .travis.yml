--- conflicted
+++ resolved
@@ -19,24 +19,13 @@
   - 'if [ "$FIREFOX" = "true" ]; then rm -rf $FIREFOX_HOME; mozdownload -t daily -d $FIREFOX_HOME/latest.tar.bz --log-level DEBUG; fi'
   - 'if [ "$FIREFOX" = "true" ]; then cd $FIREFOX_HOME; tar -xvf latest.tar.bz; cd -; ls $FIREFOX_HOME/firefox/firefox; fi'
 script:
-<<<<<<< HEAD
   - 'if [ "$NODE10" = "true" ]; then npm run lint; fi'
   - 'if [ "$NODE10" = "true" ]; then npm run coverage; fi'
-  - 'if [ "$FIREFOX" = "true" ]; then cd experimental/puppeteer-firefox && npm i && cd ../..; fi'
-  - 'if [ "$FIREFOX" = "true" ]; then npm run fjunit; fi'
+  - 'if [ "$FIREFOX" = "true" ]; then BINARY=$FIREFOX_HOME/firefox/firefox npm run funit; fi'
   - 'if [ "$NODE10" = "true" ]; then npm run test-doclint; fi'
   - 'if [ "$NODE10" = "true" ]; then npm run test-types; fi'
   - 'if [ "$NODE10" = "true" ]; then npm run bundle; fi'
   - 'if [ "$NODE10" = "true" ]; then npm run unit-bundle; fi'
-=======
-  - 'if [ "$NODE8" = "true" ]; then npm run lint; fi'
-  - 'if [ "$NODE8" = "true" ]; then npm run coverage; fi'
-  - 'if [ "$FIREFOX" = "true" ]; then BINARY=$FIREFOX_HOME/firefox/firefox npm run funit; fi'
-  - 'if [ "$NODE8" = "true" ]; then npm run test-doclint; fi'
-  - 'if [ "$NODE8" = "true" ]; then npm run test-types; fi'
-  - 'if [ "$NODE8" = "true" ]; then npm run bundle; fi'
-  - 'if [ "$NODE8" = "true" ]; then npm run unit-bundle; fi'
->>>>>>> 0b1a9cee
 jobs:
   include:
     - node_js: "10.18.1"
@@ -47,11 +36,7 @@
     - node_js: "10.18.1"
       env:
         - FIREFOX=true
-<<<<<<< HEAD
-        - FLAKINESS_DASHBOARD_NAME="Travis Firefox (node10 + linux)"
-=======
-        - FLAKINESS_DASHBOARD_NAME="Travis Firefox Nightly (node8 + linux)"
->>>>>>> 0b1a9cee
+        - FLAKINESS_DASHBOARD_NAME="Travis Firefox Nightly (node10 + linux)"
         - FLAKINESS_DASHBOARD_BUILD_URL="${TRAVIS_JOB_WEB_URL}"
         - FIREFOX_HOME=$TRAVIS_HOME/firefox-latest
 before_deploy: "npm run apply-next-version"
