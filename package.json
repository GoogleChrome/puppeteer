--- conflicted
+++ resolved
@@ -38,13 +38,9 @@
     "mime-types": "^2.1.25",
     "progress": "^2.0.1",
     "proxy-from-env": "^1.0.0",
-<<<<<<< HEAD
     "rimraf": "^3.0.2",
-=======
-    "rimraf": "^2.6.1",
     "tar-fs": "^2.0.0",
     "unbzip2-stream": "^1.3.3",
->>>>>>> 067662c6
     "ws": "^6.1.0"
   },
   "devDependencies": {
